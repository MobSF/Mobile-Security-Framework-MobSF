--- conflicted
+++ resolved
@@ -1,9 +1,6 @@
 #Base image
 FROM ubuntu:18.04
-<<<<<<< HEAD
-=======
 
->>>>>>> 3d04a5c6
 #Labels and Credits
 LABEL \
     name="MobSF" \
