"""Rule Matchers."""
import re
import logging
from enum import Enum

from StaticAnalyzer.views.rules_properties import (
    InputCase,
    Match,
    MatchType,
)

from django.utils.html import escape

logger = logging.getLogger(__name__)


class _MatcherType(Enum):
    code = 1
    api = 2


def _get_list_match_items(ruleset):
    """Get List of Match item."""
    match_list = []
    i = 1
    identifier = ruleset['type'].value
    if ruleset['match'] == Match.string_and_or:
        identifier = 'string_or'
    elif ruleset['match'] == Match.string_or_and:
        identifier = 'string_and'
    while identifier + str(i) in ruleset:
        match_list.append(ruleset[identifier + str(i)])
        i = i + 1
        if not (identifier + str(i)) in ruleset:
            break
    return match_list


def _add_code_findings(findings, file_path, rule):
    """Add Code Analysis Findings."""
    desc = rule['desc']
    if desc in findings:
        tmp_list = findings[desc]['path']
        if escape(file_path) not in tmp_list:
            tmp_list.append(escape(file_path))
            findings[desc]['path'] = tmp_list
    else:
        findings[desc] = {'path': [escape(file_path)],
                          'level': rule['level'].value,
                          'cvss': rule['cvss'],
                          'cwe': rule['cwe'],
                          'owasp': rule['owasp'],
                          'owasp-mstg': rule['owasp-mstg']}


def _add_apis_findings(findings, file_path, rule):
    """Add API Findings."""
    desc = rule['desc']
    if desc in findings:
        tmp_list = findings[desc]['path']
        if escape(file_path) not in tmp_list:
            tmp_list.append(escape(file_path))
            findings[desc]['path'] = tmp_list
    else:
        findings[desc] = {'path': [escape(file_path)]}


def _add_findings(matcher, findings, file_path, rule):
    if matcher == _MatcherType.code:
        _add_code_findings(findings, file_path, rule)
    elif matcher == _MatcherType.api:
        _add_apis_findings(findings, file_path, rule)


def _match_regex_rule(rule, matcher, findings, perms, data,
                      file_path, tmp_data):
    if rule['match'] == Match.single_regex:
        if re.findall(rule['regex1'], tmp_data):
            _add_findings(matcher, findings, file_path, rule)
    elif rule['match'] == Match.regex_and:
        and_match_rgx = True
        match_list = _get_list_match_items(rule)
        for match in match_list:
            if bool(re.findall(match, tmp_data)) is False:
                and_match_rgx = False
                break
        if and_match_rgx:
            _add_findings(matcher, findings, file_path, rule)
    elif rule['match'] == Match.regex_or:
        match_list = _get_list_match_items(rule)
        for match in match_list:
            if re.findall(match, tmp_data):
                _add_findings(matcher, findings, file_path, rule)
                break
    elif rule['match'] == Match.regex_and_perm:
        if (rule['perm'] in perms
                and re.findall(rule['regex1'], tmp_data)):
            _add_findings(matcher, findings, file_path, rule)
    else:
        logger.error('Code Regex Rule Match Error\n %s', rule)


def _match_string_rule(rule, matcher, findings, perms, data,
                       file_path, tmp_data):
    if rule['match'] == Match.single_string:
        if rule['string1'] in tmp_data:
            _add_findings(matcher, findings, file_path, rule)
    elif rule['match'] == Match.string_and:
        and_match_str = True
        match_list = _get_list_match_items(rule)
        for match in match_list:
            if (match in tmp_data) is False:
                and_match_str = False
                break
        if and_match_str:
            _add_findings(matcher, findings, file_path, rule)
    elif rule['match'] == Match.string_or:
        match_list = _get_list_match_items(rule)
        for match in match_list:
            if match in tmp_data:
                _add_findings(matcher, findings, file_path, rule)
                break
    elif rule['match'] == Match.string_and_or:
        match_list = _get_list_match_items(rule)
        string_or_stat = False
        for match in match_list:
            if match in tmp_data:
                string_or_stat = True
                break
        if string_or_stat and (rule['string1'] in tmp_data):
            _add_findings(matcher, findings, file_path, rule)
    elif rule['match'] == Match.string_or_and:
        match_list = _get_list_match_items(rule)
        string_and_stat = True
        for match in match_list:
            if match in tmp_data is False:
                string_and_stat = False
                break
        if string_and_stat or (rule['string1'] in tmp_data):
            _add_findings(matcher, findings, file_path, rule)
    elif rule['match'] == Match.string_and_perm:
        if (rule['perm'] in perms
                and rule['string1'] in tmp_data):
            _add_findings(matcher, findings, file_path, rule)
    elif rule['match'] == Match.string_or_and_perm:
        match_list = _get_list_match_items(rule)
        string_or_ps = False
        for match in match_list:
            if match in tmp_data:
                string_or_ps = True
                break
        if (rule['perm'] in perms) and string_or_ps:
            _add_findings(matcher, findings, file_path, rule)
    else:
        logger.error('Code String Rule Match Error\n%s', rule)


def _rule_matcher(matcher, findings, perms, data, file_path, rules):
    """Static Analysis Rule Matcher."""
    try:
        for rule in rules:

            # CASE CHECK
            if rule['input_case'] == InputCase.lower:
                tmp_data = data.lower()
            elif rule['input_case'] == InputCase.upper:
                tmp_data = data.upper()
            elif rule['input_case'] == InputCase.exact:
                tmp_data = data

            # MATCH TYPE
            if rule['type'] == MatchType.regex:
                _match_regex_rule(rule, matcher, findings, perms,
                                  data, file_path, tmp_data)

            elif rule['type'] == MatchType.string:
<<<<<<< HEAD
                if rule['match'] == Match.single_string:
                    if rule['string1'] in tmp_data:
                        add_findings(matcher, findings, file_path, rule)
                elif rule['match'] == Match.string_and:
                    and_match_str = True
                    match_list = get_list_match_items(rule)
                    for match in match_list:
                        if (match in tmp_data) is False:
                            and_match_str = False
                            break
                    if and_match_str:
                        add_findings(matcher, findings, file_path, rule)
                elif rule['match'] == Match.string_or:
                    match_list = get_list_match_items(rule)
                    for match in match_list:
                        if match in tmp_data:
                            add_findings(matcher, findings, file_path, rule)
                            break
                elif rule['match'] == Match.string_and_or:
                    match_list = get_list_match_items(rule)
                    string_or_stat = False
                    for match in match_list:
                        if match in tmp_data:
                            string_or_stat = True
                            break
                    if string_or_stat and (rule['string1'] in tmp_data):
                        add_findings(matcher, findings, file_path, rule)
                elif rule['match'] == Match.string_or_and:
                    match_list = get_list_match_items(rule)
                    string_and_stat = True
                    for match in match_list:
                        if match in tmp_data is False:
                            string_and_stat = False
                            break
                    if string_and_stat or (rule['string1'] in tmp_data):
                        add_findings(matcher, findings, file_path, rule)
                elif rule['match'] == Match.string_and_perm:
                    if (rule['perm'] in perms
                            and rule['string1'] in tmp_data):
                        add_findings(matcher, findings, file_path, rule)
                elif rule['match'] == Match.string_or_and_perm:
                    match_list = get_list_match_items(rule)
                    string_or_ps = False
                    for match in match_list:
                        if match in tmp_data:
                            string_or_ps = True
                            break
                    if (rule['perm'] in perms) and string_or_ps:
                        add_findings(matcher, findings, file_path, rule)
                elif rule['match'] == Match.string_and_not:
                    if (rule['string1'] in tmp_data
                            and rule['string2'] not in tmp_data):
                        add_findings(matcher, findings, file_path, rule)
                else:
                    logger.error('Code String Rule Match Error\n%s', rule)
=======
                _match_string_rule(rule, matcher, findings, perms,
                                   data, file_path, tmp_data)
>>>>>>> c91858d3
            else:
                logger.error('Code Rule Error\n%s', rule)
    except Exception:
        logger.exception('Error in Code Rule Processing')


def api_rule_matcher(findings, perms, data, file_path, rules):
    _rule_matcher(_MatcherType.api, findings, perms, data, file_path, rules)


def code_rule_matcher(findings, perms, data, file_path, rules):
    _rule_matcher(_MatcherType.code, findings, perms, data, file_path, rules)


def _add_bfindings(findings, desc, detailed_desc, rule):
    """Add Binary Analysis Findings."""
    findings[desc] = {'detailed_desc': detailed_desc,
                      'level': rule['level'].value,
                      'cvss': rule['cvss'],
                      'cwe': rule['cwe'],
                      'owasp': rule['owasp'],
                      'owasp-mstg': rule['owasp-mstg']}


def get_desc(desc_str, match):
    """Generate formatted detailed description with matches."""
    return desc_str.format(
        b', '.join(list(set(match))).decode('utf-8', 'ignore'))


def binary_rule_matcher(findings, data, ipa_rules):
    """Static Analysis Rule Matcher."""
    try:
        for rule in ipa_rules:

            # CASE CHECK
            if rule['input_case'] == InputCase.lower:
                tmp_data = data.lower()
            elif rule['input_case'] == InputCase.upper:
                tmp_data = data.upper()
            elif rule['input_case'] == InputCase.exact:
                tmp_data = data

            # MATCH TYPE
            if rule['type'] == MatchType.regex:
                if rule['match'] == Match.single_regex:
                    matched = re.findall(rule['regex1'], tmp_data)
                    if matched:
                        detailed_desc = get_desc(
                            rule['detailed_desc'],
                            matched)
                        _add_bfindings(findings,
                                       rule['desc'],
                                       detailed_desc,
                                       rule)
                    elif 'conditional' in rule:
                        detailed_desc = rule['conditional']['detailed_desc']
                        _add_bfindings(findings,
                                       rule['conditional']['desc'],
                                       detailed_desc,
                                       rule['conditional'])
                else:
                    logger.error('Binary Regex Rule Match Error\n %s', rule)
            elif rule['type'] == MatchType.string:
                if rule['match'] == Match.single_string:
                    if rule['string1'] in tmp_data:
                        _add_bfindings(findings,
                                       rule['desc'],
                                       rule['detailed_desc'],
                                       rule)
                    elif 'conditional' in rule:
                        detailed_desc = rule['conditional']['detailed_desc']
                        _add_bfindings(findings,
                                       rule['conditional']['desc'],
                                       detailed_desc,
                                       rule['conditional'])
                else:
                    logger.error('Binary String Rule Match Error\n%s', rule)
            else:
                logger.error('Binary Rule Error\n%s', rule)
    except Exception:
        logger.exception('Error in Binary Rule Processing')<|MERGE_RESOLUTION|>--- conflicted
+++ resolved
@@ -151,6 +151,10 @@
                 break
         if (rule['perm'] in perms) and string_or_ps:
             _add_findings(matcher, findings, file_path, rule)
+    elif rule['match'] == Match.string_and_not:
+        if (rule['string1'] in tmp_data
+                and rule['string2'] not in tmp_data):
+            _add_findings(matcher, findings, file_path, rule)
     else:
         logger.error('Code String Rule Match Error\n%s', rule)
 
@@ -174,66 +178,8 @@
                                   data, file_path, tmp_data)
 
             elif rule['type'] == MatchType.string:
-<<<<<<< HEAD
-                if rule['match'] == Match.single_string:
-                    if rule['string1'] in tmp_data:
-                        add_findings(matcher, findings, file_path, rule)
-                elif rule['match'] == Match.string_and:
-                    and_match_str = True
-                    match_list = get_list_match_items(rule)
-                    for match in match_list:
-                        if (match in tmp_data) is False:
-                            and_match_str = False
-                            break
-                    if and_match_str:
-                        add_findings(matcher, findings, file_path, rule)
-                elif rule['match'] == Match.string_or:
-                    match_list = get_list_match_items(rule)
-                    for match in match_list:
-                        if match in tmp_data:
-                            add_findings(matcher, findings, file_path, rule)
-                            break
-                elif rule['match'] == Match.string_and_or:
-                    match_list = get_list_match_items(rule)
-                    string_or_stat = False
-                    for match in match_list:
-                        if match in tmp_data:
-                            string_or_stat = True
-                            break
-                    if string_or_stat and (rule['string1'] in tmp_data):
-                        add_findings(matcher, findings, file_path, rule)
-                elif rule['match'] == Match.string_or_and:
-                    match_list = get_list_match_items(rule)
-                    string_and_stat = True
-                    for match in match_list:
-                        if match in tmp_data is False:
-                            string_and_stat = False
-                            break
-                    if string_and_stat or (rule['string1'] in tmp_data):
-                        add_findings(matcher, findings, file_path, rule)
-                elif rule['match'] == Match.string_and_perm:
-                    if (rule['perm'] in perms
-                            and rule['string1'] in tmp_data):
-                        add_findings(matcher, findings, file_path, rule)
-                elif rule['match'] == Match.string_or_and_perm:
-                    match_list = get_list_match_items(rule)
-                    string_or_ps = False
-                    for match in match_list:
-                        if match in tmp_data:
-                            string_or_ps = True
-                            break
-                    if (rule['perm'] in perms) and string_or_ps:
-                        add_findings(matcher, findings, file_path, rule)
-                elif rule['match'] == Match.string_and_not:
-                    if (rule['string1'] in tmp_data
-                            and rule['string2'] not in tmp_data):
-                        add_findings(matcher, findings, file_path, rule)
-                else:
-                    logger.error('Code String Rule Match Error\n%s', rule)
-=======
                 _match_string_rule(rule, matcher, findings, perms,
                                    data, file_path, tmp_data)
->>>>>>> c91858d3
             else:
                 logger.error('Code Rule Error\n%s', rule)
     except Exception:
