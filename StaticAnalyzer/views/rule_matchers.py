"""Rule Matchers."""
import re
import logging
from enum import Enum

from StaticAnalyzer.views.rules_properties import (
    InputCase,
    Match,
    MatchType,
)

from django.utils.html import escape

logger = logging.getLogger(__name__)


class _MatcherType(Enum):
    code = 1
    api = 2


def _get_list_match_items(ruleset):
    """Get List of Match item."""
    match_list = []
    i = 1
    identifier = ruleset['type'].value
    if ruleset['match'] == Match.string_and_or:
        identifier = 'string_or'
    elif ruleset['match'] == Match.string_or_and:
        identifier = 'string_and'
    while identifier + str(i) in ruleset:
        match_list.append(ruleset[identifier + str(i)])
        i = i + 1
        if not (identifier + str(i)) in ruleset:
            break
    return match_list


def _add_code_findings(findings, file_path, rule):
    """Add Code Analysis Findings."""
    desc = rule['desc']
    if desc in findings:
        tmp_list = findings[desc]['path']
        if escape(file_path) not in tmp_list:
            tmp_list.append(escape(file_path))
            findings[desc]['path'] = tmp_list
    else:
        findings[desc] = {'path': [escape(file_path)],
                          'level': rule['level'].value,
                          'cvss': rule['cvss'],
                          'cwe': rule['cwe'],
                          'owasp': rule['owasp'],
                          'owasp-mstg': rule['owasp-mstg']}


def _add_apis_findings(findings, file_path, rule):
    """Add API Findings."""
    desc = rule['desc']
    if desc in findings:
        tmp_list = findings[desc]['path']
        if escape(file_path) not in tmp_list:
            tmp_list.append(escape(file_path))
            findings[desc]['path'] = tmp_list
    else:
        findings[desc] = {'path': [escape(file_path)]}


def _add_findings(matcher, findings, file_path, rule):
    if matcher == _MatcherType.code:
        _add_code_findings(findings, file_path, rule)
    elif matcher == _MatcherType.api:
        _add_apis_findings(findings, file_path, rule)


def _match_regex_rule(rule, matcher, findings, perms, data,
                      file_path, tmp_data):
    if rule['match'] == Match.single_regex:
        if re.findall(rule['regex1'], tmp_data):
            _add_findings(matcher, findings, file_path, rule)
    elif rule['match'] == Match.regex_and:
        and_match_rgx = True
        match_list = _get_list_match_items(rule)
        for match in match_list:
            if bool(re.findall(match, tmp_data)) is False:
                and_match_rgx = False
                break
        if and_match_rgx:
            _add_findings(matcher, findings, file_path, rule)
    elif rule['match'] == Match.regex_or:
        match_list = _get_list_match_items(rule)
        for match in match_list:
            if re.findall(match, tmp_data):
                _add_findings(matcher, findings, file_path, rule)
                break
    elif rule['match'] == Match.regex_and_perm:
        if (rule['perm'] in perms
                and re.findall(rule['regex1'], tmp_data)):
            _add_findings(matcher, findings, file_path, rule)
    else:
        logger.error('Code Regex Rule Match Error\n %s', rule)


def _match_string_rule(rule, matcher, findings, perms, data,
                       file_path, tmp_data):
    if rule['match'] == Match.single_string:
        if rule['string1'] in tmp_data:
            _add_findings(matcher, findings, file_path, rule)
    elif rule['match'] == Match.string_and:
        and_match_str = True
        match_list = _get_list_match_items(rule)
        for match in match_list:
            if (match in tmp_data) is False:
                and_match_str = False
                break
        if and_match_str:
            _add_findings(matcher, findings, file_path, rule)
    elif rule['match'] == Match.string_or:
        match_list = _get_list_match_items(rule)
        for match in match_list:
            if match in tmp_data:
                _add_findings(matcher, findings, file_path, rule)
                break
    elif rule['match'] == Match.string_and_or:
        match_list = _get_list_match_items(rule)
        string_or_stat = False
        for match in match_list:
            if match in tmp_data:
                string_or_stat = True
                break
        if string_or_stat and (rule['string1'] in tmp_data):
            _add_findings(matcher, findings, file_path, rule)
    elif rule['match'] == Match.string_or_and:
        match_list = _get_list_match_items(rule)
        string_and_stat = True
        for match in match_list:
            if match in tmp_data is False:
                string_and_stat = False
                break
        if string_and_stat or (rule['string1'] in tmp_data):
            _add_findings(matcher, findings, file_path, rule)
    elif rule['match'] == Match.string_and_perm:
        if (rule['perm'] in perms
                and rule['string1'] in tmp_data):
            _add_findings(matcher, findings, file_path, rule)
    elif rule['match'] == Match.string_or_and_perm:
        match_list = _get_list_match_items(rule)
        string_or_ps = False
        for match in match_list:
            if match in tmp_data:
                string_or_ps = True
                break
        if (rule['perm'] in perms) and string_or_ps:
            _add_findings(matcher, findings, file_path, rule)
    elif rule['match'] == Match.string_and_not:
        if (rule['string1'] in tmp_data
                and rule['string2'] not in tmp_data):
            _add_findings(matcher, findings, file_path, rule)
    else:
        logger.error('Code String Rule Match Error\n%s', rule)


def _rule_matcher(matcher, findings, perms, data, file_path, rules):
    """Static Analysis Rule Matcher."""
    try:
        for rule in rules:

            # CASE CHECK
            if rule['input_case'] == InputCase.lower:
                tmp_data = data.lower()
            elif rule['input_case'] == InputCase.upper:
                tmp_data = data.upper()
            elif rule['input_case'] == InputCase.exact:
                tmp_data = data

            # MATCH TYPE
            if rule['type'] == MatchType.regex:
                _match_regex_rule(rule, matcher, findings, perms,
                                  data, file_path, tmp_data)

            elif rule['type'] == MatchType.string:
                _match_string_rule(rule, matcher, findings, perms,
                                   data, file_path, tmp_data)
            else:
                logger.error('Code Rule Error\n%s', rule)
    except Exception:
        logger.exception('Error in Code Rule Processing')


def api_rule_matcher(findings, perms, data, file_path, rules):
    _rule_matcher(_MatcherType.api, findings, perms, data, file_path, rules)


def code_rule_matcher(findings, perms, data, file_path, rules):
    _rule_matcher(_MatcherType.code, findings, perms, data, file_path, rules)

<<<<<<< HEAD
def code_rule_matcher_bis(findings, perms, data, file_path, rules, match_command):
=======
def code_rule_matcher_bis(command, findings, perms, data, file_path, rules):
>>>>>>> 2af7f1d8
    try:
        for rule in rules:
            if rule['input_case'] == InputCase.lower:
                data = data.lower()
            elif rule['input_case'] == InputCase.upper:
                data = data.upper()
            if command.find_match(rule['type'].name, data, rule, perms):
                pass
    except Exception:
        logger.exception('Error in Code Rule Processing')

def _add_bfindings(findings, desc, detailed_desc, rule):
    """Add Binary Analysis Findings."""
    findings[desc] = {'detailed_desc': detailed_desc,
                      'level': rule['level'].value,
                      'cvss': rule['cvss'],
                      'cwe': rule['cwe'],
                      'owasp': rule['owasp'],
                      'owasp-mstg': rule['owasp-mstg']}


def get_desc(desc_str, match):
    """Generate formatted detailed description with matches."""
    return desc_str.format(
        b', '.join(list(set(match))).decode('utf-8', 'ignore'))


def binary_rule_matcher(findings, data, ipa_rules):
    """Static Analysis Rule Matcher."""
    try:
        for rule in ipa_rules:

            # CASE CHECK
            if rule['input_case'] == InputCase.lower:
                tmp_data = data.lower()
            elif rule['input_case'] == InputCase.upper:
                tmp_data = data.upper()
            elif rule['input_case'] == InputCase.exact:
                tmp_data = data

            # MATCH TYPE
            if rule['type'] == MatchType.regex:
                if rule['match'] == Match.single_regex:
                    matched = re.findall(rule['regex1'], tmp_data)
                    if matched:
                        detailed_desc = get_desc(
                            rule['detailed_desc'],
                            matched)
                        _add_bfindings(findings,
                                       rule['desc'],
                                       detailed_desc,
                                       rule)
                    elif 'conditional' in rule:
                        detailed_desc = rule['conditional']['detailed_desc']
                        _add_bfindings(findings,
                                       rule['conditional']['desc'],
                                       detailed_desc,
                                       rule['conditional'])
                else:
                    logger.error('Binary Regex Rule Match Error\n %s', rule)
            elif rule['type'] == MatchType.string:
                if rule['match'] == Match.single_string:
                    if rule['string1'] in tmp_data:
                        _add_bfindings(findings,
                                       rule['desc'],
                                       rule['detailed_desc'],
                                       rule)
                    elif 'conditional' in rule:
                        detailed_desc = rule['conditional']['detailed_desc']
                        _add_bfindings(findings,
                                       rule['conditional']['desc'],
                                       detailed_desc,
                                       rule['conditional'])
                else:
                    logger.error('Binary String Rule Match Error\n%s', rule)
            else:
                logger.error('Binary Rule Error\n%s', rule)
    except Exception:
        logger.exception('Error in Binary Rule Processing')<|MERGE_RESOLUTION|>--- conflicted
+++ resolved
@@ -193,18 +193,14 @@
 def code_rule_matcher(findings, perms, data, file_path, rules):
     _rule_matcher(_MatcherType.code, findings, perms, data, file_path, rules)
 
-<<<<<<< HEAD
 def code_rule_matcher_bis(findings, perms, data, file_path, rules, match_command):
-=======
-def code_rule_matcher_bis(command, findings, perms, data, file_path, rules):
->>>>>>> 2af7f1d8
     try:
         for rule in rules:
             if rule['input_case'] == InputCase.lower:
                 data = data.lower()
             elif rule['input_case'] == InputCase.upper:
                 data = data.upper()
-            if command.find_match(rule['type'].name, data, rule, perms):
+            if match_command.find_match(rule['type'].name, data, rule, perms):
                 pass
     except Exception:
         logger.exception('Error in Code Rule Processing')
