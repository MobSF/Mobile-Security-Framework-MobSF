# -*- coding: utf_8 -*-
import logging

from django.conf import settings
from django.db.models import QuerySet

from MobSF.utils import python_dict, python_list

from StaticAnalyzer.models import StaticAnalyzerAndroid
from StaticAnalyzer.models import RecentScansDB

"""Module holding the functions for the db."""


logger = logging.getLogger(__name__)


def get_context_from_db_entry(db_entry: QuerySet) -> dict:
    """Return the context for APK/ZIP from DB."""
    try:
        logger.info('Analysis is already Done. Fetching data from the DB...')
        context = {
            'version': settings.MOBSF_VER,
            'title': 'Static Analysis',
            'file_name': db_entry[0].FILE_NAME,
            'app_name': db_entry[0].APP_NAME,
            'app_type': db_entry[0].APP_TYPE,
            'size': db_entry[0].SIZE,
            'md5': db_entry[0].MD5,
            'sha1': db_entry[0].SHA1,
            'sha256': db_entry[0].SHA256,
            'package_name': db_entry[0].PACKAGE_NAME,
            'main_activity': db_entry[0].MAIN_ACTIVITY,
            'exported_activities': db_entry[0].EXPORTED_ACTIVITIES,
            'browsable_activities': python_dict(
                db_entry[0].BROWSABLE_ACTIVITIES),
            'activities': python_list(db_entry[0].ACTIVITIES),
            'receivers': python_list(db_entry[0].RECEIVERS),
            'providers': python_list(db_entry[0].PROVIDERS),
            'services': python_list(db_entry[0].SERVICES),
            'libraries': python_list(db_entry[0].LIBRARIES),
            'target_sdk': db_entry[0].TARGET_SDK,
            'max_sdk': db_entry[0].MAX_SDK,
            'min_sdk': db_entry[0].MIN_SDK,
            'version_name': db_entry[0].VERSION_NAME,
            'version_code': db_entry[0].VERSION_CODE,
            'icon_hidden': db_entry[0].ICON_HIDDEN,
            'icon_found': db_entry[0].ICON_FOUND,
            'permissions': python_dict(db_entry[0].PERMISSIONS),
            'certificate_analysis': python_dict(
                db_entry[0].CERTIFICATE_ANALYSIS),
            'manifest_analysis': python_list(db_entry[0].MANIFEST_ANALYSIS),
            'binary_analysis': python_list(db_entry[0].BINARY_ANALYSIS),
            'file_analysis': python_list(db_entry[0].FILE_ANALYSIS),
            'android_api': python_dict(db_entry[0].ANDROID_API),
            'code_analysis': python_dict(db_entry[0].CODE_ANALYSIS),
            'urls': python_list(db_entry[0].URLS),
            'domains': python_dict(db_entry[0].DOMAINS),
            'emails': python_list(db_entry[0].EMAILS),
            'strings': python_list(db_entry[0].STRINGS),
            'firebase_urls': python_list(db_entry[0].FIREBASE_URLS),
            'files': python_list(db_entry[0].FILES),
            'exported_count': python_dict(db_entry[0].EXPORTED_COUNT),
            'apkid': python_dict(db_entry[0].APKID),
            'trackers': python_dict(db_entry[0].TRACKERS),
            'playstore_details': python_dict(db_entry[0].PLAYSTORE_DETAILS),
        }
        return context
    except Exception:
        logger.exception('Fetching from DB')


def get_context_from_analysis(app_dic,
                              man_data_dic,
                              man_an_dic,
                              code_an_dic,
                              cert_dic,
                              bin_anal,
                              apk_id,
                              trackers) -> dict:
    """Get the context for APK/ZIP from analysis results."""
    try:
        context = {
            'title': 'Static Analysis',
            'version': settings.MOBSF_VER,
            'file_name': app_dic['app_name'],
            'app_name': app_dic['real_name'],
            'app_type': app_dic['zipped'],
            'size': app_dic['size'],
            'md5': app_dic['md5'],
            'sha1': app_dic['sha1'],
            'sha256': app_dic['sha256'],
            'package_name': man_data_dic['packagename'],
            'main_activity': man_data_dic['mainactivity'],
            'exported_activities': man_an_dic['exported_act'],
            'browsable_activities': man_an_dic['browsable_activities'],
            'activities': man_data_dic['activities'],
            'receivers': man_data_dic['receivers'],
            'providers': man_data_dic['providers'],
            'services': man_data_dic['services'],
            'libraries': man_data_dic['libraries'],
            'target_sdk': man_data_dic['target_sdk'],
            'max_sdk': man_data_dic['max_sdk'],
            'min_sdk': man_data_dic['min_sdk'],
            'version_name': man_data_dic['androvername'],
            'version_code': man_data_dic['androver'],
            'icon_hidden': app_dic['icon_hidden'],
            'icon_found': app_dic['icon_found'],
            'certificate_analysis': cert_dic,
            'permissions': man_an_dic['permissons'],
            'manifest_analysis': man_an_dic['manifest_anal'],
            'binary_analysis': bin_anal,
            'file_analysis': app_dic['certz'],
            'android_api': code_an_dic['api'],
            'code_analysis': code_an_dic['findings'],
            'urls': code_an_dic['urls'],
            'domains': code_an_dic['domains'],
            'emails': code_an_dic['emails'],
            'strings': app_dic['strings'],
            'firebase_urls': code_an_dic['firebase'],
            'files': app_dic['files'],
            'exported_count': man_an_dic['exported_cnt'],
            'apkid': apk_id,
            'trackers': trackers,
            'playstore_details': app_dic['playstore'],
        }
        return context
    except Exception:
        logger.exception('Rendering to Template')


def save_or_update(update_type,
                   app_dic,
                   man_data_dic,
                   man_an_dic,
                   code_an_dic,
                   cert_dic,
                   bin_anal,
                   apk_id,
                   trackers) -> None:
    """Save/Update an APK/ZIP DB entry."""
    try:
        values = {
            'FILE_NAME': app_dic['app_name'],
            'APP_NAME': app_dic['real_name'],
            'APP_TYPE': app_dic['zipped'],
            'SIZE': app_dic['size'],
            'MD5': app_dic['md5'],
            'SHA1': app_dic['sha1'],
            'SHA256': app_dic['sha256'],
            'PACKAGE_NAME': man_data_dic['packagename'],
            'MAIN_ACTIVITY': man_data_dic['mainactivity'],
            'EXPORTED_ACTIVITIES': man_an_dic['exported_act'],
            'BROWSABLE_ACTIVITIES': man_an_dic['browsable_activities'],
            'ACTIVITIES': man_data_dic['activities'],
            'RECEIVERS': man_data_dic['receivers'],
            'PROVIDERS': man_data_dic['providers'],
            'SERVICES': man_data_dic['services'],
            'LIBRARIES': man_data_dic['libraries'],
            'TARGET_SDK': man_data_dic['target_sdk'],
            'MAX_SDK': man_data_dic['max_sdk'],
            'MIN_SDK': man_data_dic['min_sdk'],
            'VERSION_NAME': man_data_dic['androvername'],
            'VERSION_CODE': man_data_dic['androver'],
            'ICON_HIDDEN': app_dic['icon_hidden'],
            'ICON_FOUND': app_dic['icon_found'],
            'CERTIFICATE_ANALYSIS': cert_dic,
            'PERMISSIONS': man_an_dic['permissons'],
            'MANIFEST_ANALYSIS': man_an_dic['manifest_anal'],
            'BINARY_ANALYSIS': bin_anal,
            'FILE_ANALYSIS': app_dic['certz'],
            'ANDROID_API': code_an_dic['api'],
            'CODE_ANALYSIS': code_an_dic['findings'],
            'URLS': code_an_dic['urls'],
            'DOMAINS': code_an_dic['domains'],
            'EMAILS': code_an_dic['emails'],
            'STRINGS': app_dic['strings'],
            'FIREBASE_URLS': code_an_dic['firebase'],
            'FILES': app_dic['files'],
            'EXPORTED_COUNT': man_an_dic['exported_cnt'],
            'APKID': apk_id,
            'TRACKERS': trackers,
            'PLAYSTORE_DETAILS': app_dic['playstore'],
        }
        if update_type == 'save':
            StaticAnalyzerAndroid.objects.create(**values)
        else:
            StaticAnalyzerAndroid.objects.filter(
                MD5=app_dic['md5']).update(**values)
    except Exception:
        logger.exception('Updating DB')
    try:
        values = {
<<<<<<< HEAD
            'MD5': app_dic['md5'],
=======
            'APP_NAME': app_dic['real_name'],
>>>>>>> dcc6166e
            'PACKAGE_NAME': man_data_dic['packagename'],
            'VERSION_NAME': man_data_dic['androvername'],
        }
        RecentScansDB.objects.filter(
            MD5=app_dic['md5']).update(**values)
    except Exception:
        logger.exception('Updating RecentScansDB')<|MERGE_RESOLUTION|>--- conflicted
+++ resolved
@@ -191,11 +191,7 @@
         logger.exception('Updating DB')
     try:
         values = {
-<<<<<<< HEAD
-            'MD5': app_dic['md5'],
-=======
             'APP_NAME': app_dic['real_name'],
->>>>>>> dcc6166e
             'PACKAGE_NAME': man_data_dic['packagename'],
             'VERSION_NAME': man_data_dic['androvername'],
         }
