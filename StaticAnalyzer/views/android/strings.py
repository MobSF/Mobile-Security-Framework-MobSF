--- conflicted
+++ resolved
@@ -33,9 +33,5 @@
                 dat.append('"'+duo[0]+'" : "'+duo[1]+'"') 
         return dat
     except:
-<<<<<<< HEAD
-        PrintException("[ERROR] Extracting Strings from APK")
+        PrintException("Extracting Strings from APK")
         return []
-=======
-        PrintException("Extracting Strings from APK")
->>>>>>> 9e123712
