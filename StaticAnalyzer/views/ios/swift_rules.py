"""
Rule Format.

1. desc - Description of the findings

2. type
   a. string
   b. regex

3. match
   a. single_regex - if re.findall(regex1, input)
   b .regex_and - if re.findall(regex1, input) and re.findall(regex2, input)
   c. regex_or - if re.findall(regex1, input) or re.findall(regex2, input)
   d. single_string - if string1 in input
   e. string_and - if (string1 in input) and (string2 in input)
   f. string_or - if (string1 in input) or (string2 in input)
   g. string_and_or -  if (string1 in input) and ((string_or1 in input)
                       or (string_or2 in input))
   h. string_or_and - if (string1 in input) or ((string_and1 in input)
                      and (string_and2 in input))

4. level
   a. high
   b. warning
   c. info
   d. good

5. input_case
   a. upper
   b. lower
   c. exact

6. others
   a. string<no> - string1, string2, string3, string_or1, string_and1
   b. regex<no> - regex1, regex2, regex3

"""
from StaticAnalyzer.views.standards import (
    CWE,
    OWASP,
    OWASP_MSTG,
)
from StaticAnalyzer.views.rules_properties import (
    InputCase,
    Level,
    Match,
    MatchType,
)
from StaticAnalyzer.views.ios import common_rules

SWIFT_RULES = common_rules.COMMON_RULES + [
    {
        'desc': ('The App logs information. '
                 'Sensitive information should never be logged.'),
        'type': MatchType.regex,
        'regex1': r'(print|NSLog|os_log|OSLog|os_signpost)\(.*\)',
        'level': Level.info,
        'match': Match.single_regex,
        'input_case': InputCase.exact,
        'cvss': 7.5,
        'cwe': CWE['CWE-532'],
        'owasp': '',
        'owasp-mstg': OWASP_MSTG['storage-3'],
    },
    {
        'desc': 'SHA1 is a weak hash known to have hash collisions.',
        'type': MatchType.regex,
        'regex1': r'(?i)SHA1\(',
        'regex2': r'CC_SHA1\(',
        'level': Level.high,
        'match': Match.regex_or,
        'input_case': InputCase.exact,
        'cvss': 5.9,
        'cwe': CWE['CWE-327'],
        'owasp': OWASP['m5'],
        'owasp-mstg': OWASP_MSTG['crypto-4'],
    },
    {
        'desc': 'MD2 is a weak hash known to have hash collisions.',
        'type': MatchType.regex,
        'regex1': r'(?i)MD2\(',
        'regex2': r'CC_MD2\(',
        'level': Level.high,
        'match': Match.regex_or,
        'input_case': InputCase.exact,
        'cvss': 5.9,
        'cwe': CWE['CWE-327'],
        'owasp': OWASP['m5'],
        'owasp-mstg': OWASP_MSTG['crypto-4'],
    },
    {
        'desc': 'MD4 is a weak hash known to have hash collisions.',
        'type': MatchType.regex,
        'regex1': r'(?i)MD4\(',
        'regex2': r'CC_MD4\(',
        'level': Level.high,
        'match': Match.regex_or,
        'input_case': InputCase.exact,
        'cvss': 5.9,
        'cwe': CWE['CWE-327'],
        'owasp': OWASP['m5'],
        'owasp-mstg': OWASP_MSTG['crypto-4'],
    },
    {
        'desc': 'MD5 is a weak hash known to have hash collisions.',
        'type': MatchType.regex,
        'regex1': r'(?i)MD5\(',
        'regex2': r'CC_MD5\(',
        'level': Level.high,
        'match': Match.regex_or,
        'input_case': InputCase.exact,
        'cvss': 5.9,
        'cwe': CWE['CWE-327'],
        'owasp': OWASP['m5'],
        'owasp-mstg': OWASP_MSTG['crypto-4'],
    },
    {
        'desc': 'MD6 is a weak hash known to have hash collisions.',
        'type': MatchType.regex,
        'regex1': r'(?i)MD6\(',
        'regex2': r'CC_MD6\(',
        'level': Level.high,
        'match': Match.regex_or,
        'input_case': InputCase.exact,
        'cvss': 5.9,
        'cwe': CWE['CWE-327'],
        'owasp': OWASP['m5'],
        'owasp-mstg': OWASP_MSTG['crypto-4'],
    },
    {
        'desc': 'This App may have custom keyboards disabled.',
        'type': MatchType.regex,
        'regex1': r'extensionPointIdentifier == .*\.keyboard',
        'level': Level.good,
        'match': Match.single_regex,
        'input_case': InputCase.exact,
        'cvss': 0.0,
        'cwe': '',
        'owasp': '',
        'owasp-mstg': OWASP_MSTG['platform-11'],
    },
    {
        'desc': ('Keyboard cache should be disabled for all '
                 'sensitve data inputs.'),
        'type': MatchType.regex,
        'regex1': r'.autocorrectionType = .no',
        'level': Level.good,
        'match': Match.single_regex,
        'input_case': InputCase.exact,
        'cvss': 0.0,
        'cwe': '',
        'owasp': '',
        'owasp-mstg': OWASP_MSTG['storage-5'],
    },
    {
        'desc': ('It is recommended to use WKWebView instead '
                 'of SFSafariViewController or UIViewView.'),
        'type': MatchType.regex,
        'regex1': r'UIViewView|SFSafariViewController',
        'level': Level.warning,
        'match': Match.single_regex,
        'input_case': InputCase.exact,
        'cvss': 0.0,
        'cwe': '',
        'owasp': OWASP['m1'],
        'owasp-mstg': OWASP_MSTG['platform-5'],
    },
    {
        'desc': 'This App may have Reverse enginering detection capabilities.',
        'type': MatchType.string,
        'string1': '\"FridaGadget\"',
        'string2': '\"cynject\"',
        'string3': '\"libcycript\"',
        'string4': '\"/usr/sbin/frida-server\"',
        'level': Level.good,
        'match': Match.string_and,
        'input_case': InputCase.exact,
        'cvss': 0.0,
        'cwe': '',
        'owasp': '',
        'owasp-mstg': OWASP_MSTG['resilience-4'],
    },
    {
        'desc': 'This App may have Emulator detection capabilities.',
        'type': MatchType.string,
        'string1': '\"SIMULATOR_DEVICE_NAME\"',
        'level': Level.good,
        'match': Match.single_string,
        'input_case': InputCase.exact,
        'cvss': 0.0,
        'cwe': '',
        'owasp': '',
        'owasp-mstg': OWASP_MSTG['resilience-5'],
    },
    {
        'desc': ('Biometric authentication should be based '
                 'on Keychain, not based on bool.'),
        'type': MatchType.regex,
        'regex1': r'\.evaluatePolicy\(.deviceOwnerAuthentication',
        'level': Level.warning,
        'match': Match.single_regex,
        'input_case': InputCase.exact,
        'cvss': 0.0,
        'cwe': '',
        'owasp': OWASP['m1'],
        'owasp-mstg': OWASP_MSTG['auth-8'],
    },
    {
        'desc': 'The file has no special protections associated with it.',
        'type': MatchType.regex,
        'regex1': r'(?i)\.noFileProtection',
        'level': Level.high,
        'match': Match.single_regex,
        'input_case': InputCase.exact,
        'cvss': 4.3,
        'cwe': CWE['CWE-311'],
        'owasp': OWASP['m2'],
        'owasp-mstg': OWASP_MSTG['storage-1'],
    },
    {
        'desc': ('This application uses UIPasteboard, improper use '
                 'of this class can lead to security issues.'),
        'type': MatchType.string,
        'string1': 'UIPasteboard',
        'level': Level.warning,
        'match': Match.single_string,
        'input_case': InputCase.exact,
        'cvss': 0.0,
        'cwe': '',
        'owasp': OWASP['m1'],
        'owasp-mstg': OWASP_MSTG['platform-4'],
    },
    {
        'desc': 'Usage of generalPasteboard should be avoided.',
        'type': MatchType.string,
        'string1': 'UIPasteboard.generalPasteboard',
        'level': Level.warning,
        'match': Match.single_string,
        'input_case': InputCase.exact,
        'cvss': 0.0,
        'cwe': '',
        'owasp': OWASP['m1'],
        'owasp-mstg': OWASP_MSTG['platform-4'],
    },
    {
        'desc': ('The app should not export sensitive functionality via '
                 'custom URL schemes, unless these '
                 'mechanisms are properly protected.'),
        'type': MatchType.string,
        'string1': 'CFBundleURLSchemes',
        'level': Level.warning,
        'match': Match.single_string,
        'input_case': InputCase.exact,
        'cvss': 0.0,
        'cwe': '',
        'owasp': OWASP['m1'],
        'owasp-mstg': OWASP_MSTG['platform-3'],
    },
    {
        'desc': 'Some UI controls have secure text entry configured.',
        'type': MatchType.string,
        'string1': '.secureTextEntry = true',
        'level': Level.good,
        'match': Match.single_string,
        'input_case': InputCase.exact,
        'cvss': 0.0,
        'cwe': '',
        'owasp': '',
        'owasp-mstg': OWASP_MSTG['storage-5'],
    },
    {
<<<<<<< HEAD
        'desc': 'This App may have Certificate Pinning mechanizm.',
        'type': MatchType.string,
=======
        'desc': 'This App may have Certificate Pinning mechanism.',
        'type': 'string',
>>>>>>> 2f32aa51
        'string1': 'PinnedCertificatesTrustEvaluator',
        'string2': 'TrustKit.initSharedInstance',
        'level': Level.good,
        'match': Match.string_or,
        'input_case': InputCase.exact,
        'cvss': 0.0,
        'cwe': CWE['CWE-295'],
        'owasp': OWASP['m3'],
        'owasp-mstg': OWASP_MSTG['network-4'],
    },
    {
        'desc': ('App uses Realm Database. '
                 'Sensitive Information should be encrypted.'),
        'type': MatchType.string,
        'string1': 'realm.write',
        'level': Level.info,
        'match': Match.single_string,
        'input_case': InputCase.exact,
        'cvss': 0,
        'cwe': CWE['CWE-311'],
        'owasp': OWASP['m2'],
        'owasp-mstg': OWASP_MSTG['storage-14'],
    },
    {
        'desc': ('App uses CoreData Database. '
                 'Sensitive Information should be encrypted.'),
        'type': MatchType.string,
        'string1': 'NSManagedObjectContext',
        'string2': '.save()',
        'level': Level.info,
        'match': Match.string_and,
        'input_case': InputCase.exact,
        'cvss': 0.0,
        'cwe': CWE['CWE-311'],
        'owasp': OWASP['m2'],
        'owasp-mstg': OWASP_MSTG['storage-14'],
    },
    {
        'desc': 'Used Realm database has configured encryption.',
        'type': MatchType.string,
        'string1': 'Realm.Configuration(encryptionKey:',
        'string2': 'Realm(configuration:',
        'level': Level.good,
        'match': Match.string_and,
        'input_case': InputCase.exact,
        'cvss': 0.0,
        'cwe': CWE['CWE-311'],
        'owasp': OWASP['m2'],
        'owasp-mstg': OWASP_MSTG['storage-14'],
    },
    {
        'desc': 'Copy feature may be disabled in some UI controls.',
        'type': MatchType.regex,
        'regex1': r'canPerformAction',
        'regex2': r'UIResponderStandardEditActions\.copy|\.copy',
        'level': Level.info,
        'match': Match.regex_and,
        'input_case': InputCase.exact,
        'cvss': 0.0,
        'cwe': '',
        'owasp': '',
        'owasp-mstg': '',
    },
    {
        'desc': 'Opening App with URLs can lead to potencial security leaks.',
        'type': MatchType.regex,
        'regex1': r'func application\(.*open url: URL',
        'level': Level.warning,
        'match': Match.single_regex,
        'input_case': InputCase.exact,
        'cvss': 0.0,
        'cwe': CWE['CWE-939'],
        'owasp': OWASP['m1'],
        'owasp-mstg': OWASP_MSTG['platform-3'],
    },
]<|MERGE_RESOLUTION|>--- conflicted
+++ resolved
@@ -269,13 +269,8 @@
         'owasp-mstg': OWASP_MSTG['storage-5'],
     },
     {
-<<<<<<< HEAD
-        'desc': 'This App may have Certificate Pinning mechanizm.',
-        'type': MatchType.string,
-=======
         'desc': 'This App may have Certificate Pinning mechanism.',
-        'type': 'string',
->>>>>>> 2f32aa51
+        'type': MatchType.string,
         'string1': 'PinnedCertificatesTrustEvaluator',
         'string2': 'TrustKit.initSharedInstance',
         'level': Level.good,
