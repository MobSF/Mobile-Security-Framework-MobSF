--- conflicted
+++ resolved
@@ -15,10 +15,6 @@
 from django.conf import settings
 
 import biplist
-<<<<<<< HEAD
-
-=======
->>>>>>> 0a2b6158
 from MobSF.forms import (
     FormUtil
 )
