"""Module holding the functions for the db."""
import logging

from django.conf import settings

from MobSF.utils import python_dict, python_list

from StaticAnalyzer.models import StaticAnalyzerIOS
from StaticAnalyzer.models import RecentScansDB

logger = logging.getLogger(__name__)


def get_context_from_db_entry(db_entry):
    """Return the context for IPA/ZIP from DB."""
    try:
        logger.info('Analysis is already Done. Fetching data from the DB...')
        context = {
            'version': settings.MOBSF_VER,
            'title': 'Static Analysis',
            'file_name': db_entry[0].FILE_NAME,
            'app_name': db_entry[0].APP_NAME,
            'app_type': db_entry[0].APP_TYPE,
            'size': db_entry[0].SIZE,
            'md5': db_entry[0].MD5,
            'sha1': db_entry[0].SHA1,
            'sha256': db_entry[0].SHA256,
            'build': db_entry[0].BUILD,
            'app_version': db_entry[0].APP_VERSION,
            'sdk_name': db_entry[0].SDK_NAME,
            'platform': db_entry[0].PLATFORM,
            'min_os_version': db_entry[0].MIN_OS_VERSION,
            'bundle_id': db_entry[0].BUNDLE_ID,
            'bundle_url_types': python_list(db_entry[0].BUNDLE_URL_TYPES),
            'bundle_supported_platforms':
                python_list(db_entry[0].BUNDLE_SUPPORTED_PLATFORMS),
            'icon_found': db_entry[0].ICON_FOUND,
            'info_plist': db_entry[0].INFO_PLIST,
            'binary_info': python_dict(db_entry[0].MACHO_INFO),
            'permissions': python_list(db_entry[0].PERMISSIONS),
            'ats_analysis': python_list(db_entry[0].ATS_ANALYSIS),
            'binary_analysis': python_list(db_entry[0].BINARY_ANALYSIS),
            'ios_api': python_dict(db_entry[0].IOS_API),
            'code_analysis': python_dict(db_entry[0].CODE_ANALYSIS),
            'file_analysis': python_list(db_entry[0].FILE_ANALYSIS),
            'libraries': python_list(db_entry[0].LIBRARIES),
            'files': python_list(db_entry[0].FILES),
            'urls': python_list(db_entry[0].URLS),
            'domains': python_dict(db_entry[0].DOMAINS),
            'emails': python_list(db_entry[0].EMAILS),
            'strings': python_list(db_entry[0].STRINGS),
            'firebase_urls': python_list(db_entry[0].FIREBASE_URLS),
            'appstore_details': python_dict(db_entry[0].APPSTORE_DETAILS),

        }
        return context
    except Exception:
        logger.exception('Fetching from DB')


def get_context_from_analysis(app_dict,
                              info_dict,
                              code_dict,
                              bin_dict,
                              all_files):
    """Get the context for IPA/ZIP from analysis results."""
    try:
        context = {
            'version': settings.MOBSF_VER,
            'title': 'Static Analysis',
            'file_name': app_dict['file_name'],
            'app_name': info_dict['bin_name'],
            'app_type': bin_dict['bin_type'],
            'size': app_dict['size'],
            'md5': app_dict['md5_hash'],
            'sha1': app_dict['sha1'],
            'sha256': app_dict['sha256'],
            'build': info_dict['build'],
            'app_version': info_dict['bundle_version_name'],
            'sdk_name': info_dict['sdk'],
            'platform': info_dict['pltfm'],
            'min_os_version': info_dict['min'],
            'bundle_id': info_dict['id'],
            'bundle_url_types': info_dict['bundle_url_types'],
            'bundle_supported_platforms':
                info_dict['bundle_supported_platforms'],
            'icon_found': app_dict['icon_found'],
            'info_plist': info_dict['plist_xml'],
            'binary_info': bin_dict['macho'],
            'permissions': info_dict['permissions'],
            'ats_analysis': info_dict['inseccon'],
            'binary_analysis': bin_dict['bin_res'],
            'ios_api': code_dict['api'],
            'code_analysis': code_dict['code_anal'],
            'file_analysis': all_files['special_files'],
            'libraries': bin_dict['libs'],
            'files': all_files['files_short'],
            'urls': code_dict['urlnfile'],
            'domains': code_dict['domains'],
            'emails': code_dict['emailnfile'],
            'strings': bin_dict['strings'],
            'firebase_urls': code_dict['firebase'],
            'appstore_details': app_dict['appstore'],
        }
        return context
    except Exception:
        logger.exception('Rendering to Template')


def save_or_update(update_type,
                   app_dict,
                   info_dict,
                   code_dict,
                   bin_dict,
                   all_files):
    """Save/Update an IPA/ZIP DB entry."""
    try:
        values = {
            'FILE_NAME': app_dict['file_name'],
            'APP_NAME': info_dict['bin_name'],
            'APP_TYPE': bin_dict['bin_type'],
            'SIZE': app_dict['size'],
            'MD5': app_dict['md5_hash'],
            'SHA1': app_dict['sha1'],
            'SHA256': app_dict['sha256'],
            'BUILD': info_dict['build'],
            'APP_VERSION': info_dict['bundle_version_name'],
            'SDK_NAME': info_dict['sdk'],
            'PLATFORM': info_dict['pltfm'],
            'MIN_OS_VERSION': info_dict['min'],
            'BUNDLE_ID': info_dict['id'],
            'BUNDLE_URL_TYPES': info_dict['bundle_url_types'],
            'BUNDLE_SUPPORTED_PLATFORMS':
                info_dict['bundle_supported_platforms'],
            'ICON_FOUND': app_dict['icon_found'],
            'INFO_PLIST': info_dict['plist_xml'],
            'MACHO_INFO': bin_dict['macho'],
            'PERMISSIONS': info_dict['permissions'],
            'ATS_ANALYSIS': info_dict['inseccon'],
            'BINARY_ANALYSIS': bin_dict['bin_res'],
            'IOS_API': code_dict['api'],
            'CODE_ANALYSIS': code_dict['code_anal'],
            'FILE_ANALYSIS': all_files['special_files'],
            'LIBRARIES': bin_dict['libs'],
            'FILES': all_files['files_short'],
            'URLS': code_dict['urlnfile'],
            'DOMAINS': code_dict['domains'],
            'EMAILS': code_dict['emailnfile'],
            'STRINGS': bin_dict['strings'],
            'FIREBASE_URLS': code_dict['firebase'],
            'APPSTORE_DETAILS': app_dict['appstore'],
        }
        if update_type == 'save':
            StaticAnalyzerIOS.objects.create(**values)
        else:
            StaticAnalyzerIOS.objects.filter(
                MD5=app_dict['md5_hash']).update(**values)
    except Exception:
        logger.exception('Updating DB')
    try:
        values = {
<<<<<<< HEAD
            'MD5': app_dict['md5_hash'],
=======
            'APP_NAME': info_dict['bin_name'],
>>>>>>> dcc6166e
            'PACKAGE_NAME': info_dict['id'],
            'VERSION_NAME': info_dict['bundle_version_name'],
        }
        RecentScansDB.objects.filter(
            MD5=app_dict['md5_hash']).update(**values)
    except Exception:
        logger.exception('Updating RecentScansDB')<|MERGE_RESOLUTION|>--- conflicted
+++ resolved
@@ -159,11 +159,7 @@
         logger.exception('Updating DB')
     try:
         values = {
-<<<<<<< HEAD
-            'MD5': app_dict['md5_hash'],
-=======
             'APP_NAME': info_dict['bin_name'],
->>>>>>> dcc6166e
             'PACKAGE_NAME': info_dict['id'],
             'VERSION_NAME': info_dict['bundle_version_name'],
         }
