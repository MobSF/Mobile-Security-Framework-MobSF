# -*- coding: utf_8 -*-
"""
iOS Static Code Analysis
"""
import re
import os
import io
import shutil

from django.shortcuts import render
from django.http import HttpResponseRedirect
from django.conf import settings
from django.utils.html import escape

from StaticAnalyzer.views.ios.db_interaction import (
    get_context_from_analysis_ipa,
    get_context_from_db_entry_ipa,
    update_db_entry_ipa,
    create_db_entry_ipa,

    get_context_from_analysis_ios,
    get_context_from_db_entry_ios,
    update_db_entry_ios,
    create_db_entry_ios,
)


from StaticAnalyzer.views.ios.binary_analysis import (
    binary_analysis,
)
from StaticAnalyzer.views.ios.code_analysis import (
    ios_source_analysis,
)

from StaticAnalyzer.views.ios.plist_analysis import (
    plist_analysis,
    convert_bin_xml
)


from StaticAnalyzer.views.shared_func import (
    file_size,
    hash_gen,
    unzip
)
from StaticAnalyzer.models import StaticAnalyzerIPA, StaticAnalyzerIOSZIP

from MobSF.utils import (
    print_n_send_error_response,
    PrintException,
    isFileExists
)

import StaticAnalyzer.views.android.VirusTotal as VirusTotal

##############################################################
# Code to support iOS Static Code Analysis
##############################################################


def ios_list_files(src, md5_hash, binary_form, mode):
    """List iOS files"""
    try:
        print("[INFO] Get Files, BIN Plist -> XML, and Normalize")
        # Multi function, Get Files, BIN Plist -> XML, normalize + to x
        filez = []
        certz = []
        sfiles = []
        database = []
        plist = []
        for dirname, _, files in os.walk(src):
            for jfile in files:
                if not jfile.endswith(".DS_Store"):
                    file_path = os.path.join(src, dirname, jfile)
                    if "+" in jfile:
                        plus2x = os.path.join(
                            src, dirname, jfile.replace("+", "x"))
                        shutil.move(file_path, plus2x)
                        file_path = plus2x
                    fileparam = file_path.replace(src, '')
                    filez.append(fileparam)
                    ext = jfile.split('.')[-1]
                    if re.search("cer|pem|cert|crt|pub|key|pfx|p12", ext):
                        certz.append(escape(file_path.replace(src, '')))
                    if re.search("db|sqlitedb|sqlite", ext):
<<<<<<< HEAD
                        database.append("<a href='../ViewFile/?file=" + \
                            escape(fileparam) + "&type=db&mode=" + mode + "&md5=" + \
=======
                        database += "<a href='../ViewFile/?file=" + \
                            escape(fileparam) + "&type=" + mode + "&md5=" + \
>>>>>>> 52f7c730
                            md5_hash + "''> " + \
                            escape(fileparam) + " </a>")
                    if jfile.endswith(".plist"):
                        if binary_form:
                            convert_bin_xml(file_path)
<<<<<<< HEAD
                        plist.append("<a href='../ViewFile/?file=" + \
                            escape(fileparam) + "&type=xml&mode=" + mode + "&md5=" + \
=======
                        plist += "<a href='../ViewFile/?file=" + \
                            escape(fileparam) + "&type=" + mode + "&md5=" + \
>>>>>>> 52f7c730
                            md5_hash + "''> " + \
                            escape(fileparam) + " </a>")
        if len(database) > 0:
            sfiles.append({ "issue": "SQLite Files", "files": database })
        if len(plist) > 0:
            sfiles.append({ "issue": "Plist Files", "files": plist })
        if len(certz) > 0:
            sfiles.append({ "issue": "Certificate/Key Files Hardcoded inside the App.", "files": certz })
        return filez, sfiles
    except:
        PrintException("[ERROR] iOS List Files")


def static_analyzer_ios(request, api=False):
    """Module that performs iOS IPA/ZIP Static Analysis"""
    try:
        print("[INFO] iOS Static Analysis Started")
        if api:
            file_type = request.POST['scan_type']
            checksum = request.POST['hash']
            rescan = str(request.POST.get('re_scan', 0))
            filename = request.POST['file_name']
        else:
            file_type = request.GET['type']
            checksum = request.GET['checksum']
            rescan = str(request.GET.get('rescan', 0))
            filename = request.GET['name']

        md5_match = re.match('^[0-9a-f]{32}$', checksum)
        if ((md5_match) and
                    (filename.lower().endswith('.ipa') or
                     filename.lower().endswith('.zip')
                     ) and
                    (file_type in ['ipa', 'ios'])
                ):
            app_dict = {}
            app_dict["directory"] = settings.BASE_DIR  # BASE DIR
            app_dict["file_name"] = filename  # APP ORGINAL NAME
            app_dict["md5_hash"] = checksum  # MD5
            app_dict["app_dir"] = os.path.join(
                settings.UPLD_DIR, app_dict["md5_hash"] + '/')  # APP DIRECTORY
            tools_dir = os.path.join(
                app_dict["directory"], 'StaticAnalyzer/tools/mac/')  # TOOLS DIR
            if file_type == 'ipa':
                # DB
                ipa_db = StaticAnalyzerIPA.objects.filter(
                    MD5=app_dict["md5_hash"])
                if ipa_db.exists() and rescan == '0':
                    context = get_context_from_db_entry_ipa(ipa_db)
                else:
                    print("[INFO] iOS Binary (IPA) Analysis Started")
                    app_dict["app_file"] = app_dict[
                        "md5_hash"] + '.ipa'  # NEW FILENAME
                    app_dict["app_path"] = app_dict["app_dir"] + \
                        app_dict["app_file"]  # APP PATH
                    app_dict["bin_dir"] = os.path.join(
                        app_dict["app_dir"], "Payload/")
                    app_dict["size"] = str(
                        file_size(app_dict["app_path"])) + 'MB'  # FILE SIZE
                    app_dict["sha1"], app_dict["sha256"] = hash_gen(
                        app_dict["app_path"])  # SHA1 & SHA256 HASHES
                    print("[INFO] Extracting IPA")
                    # EXTRACT IPA
                    unzip(app_dict["app_path"], app_dict["app_dir"])
                    # Get Files, normalize + to x,
                    # and convert binary plist -> xml
                    files, sfiles = ios_list_files(
                        app_dict["bin_dir"], app_dict["md5_hash"], True, 'ipa')
                    infoplist_dict = plist_analysis(app_dict["bin_dir"], False)
                    bin_analysis_dict = binary_analysis(
                        app_dict["bin_dir"], tools_dir, app_dict["app_dir"], infoplist_dict.get("bin"))
                    # Saving to DB
                    print("\n[INFO] Connecting to DB")
                    if rescan == '1':
                        print("\n[INFO] Updating Database...")
                        update_db_entry_ipa(
                            app_dict, infoplist_dict, bin_analysis_dict, files, sfiles)
                    elif rescan == '0':
                        print("\n[INFO] Saving to Database")
                        create_db_entry_ipa(
                            app_dict, infoplist_dict, bin_analysis_dict, files, sfiles)
                    context = get_context_from_analysis_ipa(
                        app_dict, infoplist_dict, bin_analysis_dict, files, sfiles)

                context['VT_RESULT'] = None
                if settings.VT_ENABLED:
                    vt = VirusTotal.VirusTotal()
                    context['VT_RESULT'] = vt.get_result(
                        os.path.join(app_dict['app_dir'], app_dict[
                                     'md5_hash']) + '.ipa',
                        app_dict['md5_hash']
                    )

                template = "static_analysis/ios_binary_analysis.html"
                if api:
                    return context
                else:
                    return render(request, template, context)
            elif file_type == 'ios':
                ios_zip_db = StaticAnalyzerIOSZIP.objects.filter(
                    MD5=app_dict["md5_hash"])
                if ios_zip_db.exists() and rescan == '0':
                    context = get_context_from_db_entry_ios(ios_zip_db)
                else:
                    print("[INFO] iOS Source Code Analysis Started")
                    app_dict["app_file"] = app_dict[
                        "md5_hash"] + '.zip'  # NEW FILENAME
                    app_dict["app_path"] = app_dict["app_dir"] + \
                        app_dict["app_file"]  # APP PATH
                    # ANALYSIS BEGINS - Already Unzipped
                    print("[INFO] ZIP Already Extracted")
                    app_dict["size"] = str(
                        file_size(app_dict["app_path"])) + 'MB'  # FILE SIZE
                    app_dict["sha1"], app_dict["sha256"] = hash_gen(
                        app_dict["app_path"])  # SHA1 & SHA256 HASHES
                    files, sfiles = ios_list_files(
                        app_dict["app_dir"], app_dict["md5_hash"], False, 'ios')
                    infoplist_dict = plist_analysis(app_dict["app_dir"], True)
                    code_analysis_dic = ios_source_analysis(
                        app_dict["app_dir"])
                    # Saving to DB
                    print("\n[INFO] Connecting to DB")
                    if rescan == '1':
                        print("\n[INFO] Updating Database...")
                        update_db_entry_ios(
                            app_dict, infoplist_dict, code_analysis_dic, files, sfiles)
                    elif rescan == '0':
                        print("\n[INFO] Saving to Database")
                        create_db_entry_ios(
                            app_dict, infoplist_dict, code_analysis_dic, files, sfiles)
                    context = get_context_from_analysis_ios(
                        app_dict, infoplist_dict, code_analysis_dic, files, sfiles)
                template = "static_analysis/ios_source_analysis.html"
                if api:
                    return context
                else:
                    return render(request, template, context)
            else:
                msg = "File Type not supported!"
                if api:
                    return print_n_send_error_response(request, msg, True)
                else:
                    return print_n_send_error_response(request, msg, False)
        else:
            msg = "Hash match failed or Invalid file extension or file type"
            if api:
                return print_n_send_error_response(request, msg, True)
            else:
                return print_n_send_error_response(request, msg, False)
    except Exception as exp:
        msg = str(exp)
        exp_doc = exp.__doc__
        if api:
            return print_n_send_error_response(request, msg, True, exp_doc)
        else:
            return print_n_send_error_response(request, msg, False, exp_doc)
<|MERGE_RESOLUTION|>--- conflicted
+++ resolved
@@ -83,25 +83,15 @@
                     if re.search("cer|pem|cert|crt|pub|key|pfx|p12", ext):
                         certz.append(escape(file_path.replace(src, '')))
                     if re.search("db|sqlitedb|sqlite", ext):
-<<<<<<< HEAD
                         database.append("<a href='../ViewFile/?file=" + \
-                            escape(fileparam) + "&type=db&mode=" + mode + "&md5=" + \
-=======
-                        database += "<a href='../ViewFile/?file=" + \
                             escape(fileparam) + "&type=" + mode + "&md5=" + \
->>>>>>> 52f7c730
                             md5_hash + "''> " + \
                             escape(fileparam) + " </a>")
                     if jfile.endswith(".plist"):
                         if binary_form:
                             convert_bin_xml(file_path)
-<<<<<<< HEAD
                         plist.append("<a href='../ViewFile/?file=" + \
-                            escape(fileparam) + "&type=xml&mode=" + mode + "&md5=" + \
-=======
-                        plist += "<a href='../ViewFile/?file=" + \
                             escape(fileparam) + "&type=" + mode + "&md5=" + \
->>>>>>> 52f7c730
                             md5_hash + "''> " + \
                             escape(fileparam) + " </a>")
         if len(database) > 0:
@@ -257,4 +247,4 @@
         if api:
             return print_n_send_error_response(request, msg, True, exp_doc)
         else:
-            return print_n_send_error_response(request, msg, False, exp_doc)
+            return print_n_send_error_response(request, msg, False, exp_doc)