"""Module holding the functions for the db."""
import logging

from django.conf import settings

from MobSF.utils import python_list

from StaticAnalyzer.models import StaticAnalyzerWindows
from StaticAnalyzer.models import RecentScansDB

logger = logging.getLogger(__name__)


def get_context_from_db_entry(db_entry):
    """Return the context for APPX from DB."""
    try:
        logger.info('Analysis is already Done. Fetching data from the DB...')
        context = {
            'title': 'Static Analysis',
            'version': settings.MOBSF_VER,
            'file_name': db_entry[0].FILE_NAME,
            'app_name': db_entry[0].APP_NAME,
            'publisher_name': db_entry[0].PUBLISHER_NAME,
            'size': db_entry[0].SIZE,
            'md5': db_entry[0].MD5,
            'sha1': db_entry[0].SHA1,
            'sha256': db_entry[0].SHA256,
            'app_version': db_entry[0].APP_VERSION,
            'architecture': db_entry[0].ARCHITECTURE,
            'compiler_version': db_entry[0].COMPILER_VERSION,
            'visual_studio_version': db_entry[0].VISUAL_STUDIO_VERSION,
            'visual_studio_edition': db_entry[0].VISUAL_STUDIO_EDITION,
            'target_os': db_entry[0].TARGET_OS,
            'appx_dll_version': db_entry[0].APPX_DLL_VERSION,
            'proj_guid': db_entry[0].PROJ_GUID,
            'opti_tool': db_entry[0].OPTI_TOOL,
            'target_run': db_entry[0].TARGET_RUN,
            'files': python_list(db_entry[0].FILES),
            'strings': python_list(db_entry[0].STRINGS),
            'binary_analysis': python_list(db_entry[0].BINARY_ANALYSIS),
            'binary_warnings': python_list(db_entry[0].BINARY_WARNINGS),
        }
        return context
    except Exception:
        logger.exception('Fetching from DB')


def get_context_from_analysis(app_dic,
                              xml_dic,
                              bin_an_dic):
    """Get the context for APPX from analysis results."""
    try:
        context = {
            'title': 'Static Analysis',
            'version': settings.MOBSF_VER,
            'file_name': app_dic['app_name'],
            'app_name': bin_an_dic['bin_name'],
            'publisher_name': xml_dic['pub_name'],
            'size': app_dic['size'],
            'md5': app_dic['md5'],
            'sha1': app_dic['sha1'],
            'sha256': app_dic['sha256'],
            'app_version': xml_dic['version'],
            'architecture': xml_dic['arch'],
            'compiler_version': xml_dic['compiler_version'],
            'visual_studio_version': xml_dic['visual_studio_version'],
            'visual_studio_edition': xml_dic['visual_studio_edition'],
            'target_os': xml_dic['target_os'],
            'appx_dll_version': xml_dic['appx_dll_version'],
            'proj_guid': xml_dic['proj_guid'],
            'opti_tool': xml_dic['opti_tool'],
            'target_run': xml_dic['target_run'],
            'files': app_dic['files'],
            'strings': bin_an_dic['strings'],
            'binary_analysis': bin_an_dic['results'],
            'binary_warnings': bin_an_dic['warnings'],
        }
        return context
    except Exception:
        logger.exception('Rendering to Template')


def save_or_update(update_type,
                   app_dic,
                   xml_dic,
                   bin_an_dic) -> None:
    """Save/Update an APPX DB entry."""
    try:
        values = {
            'FILE_NAME': app_dic['app_name'],
            'APP_NAME': bin_an_dic['bin_name'],
            'PUBLISHER_NAME': xml_dic['pub_name'],
            'SIZE': app_dic['size'],
            'MD5': app_dic['md5'],
            'SHA1': app_dic['sha1'],
            'SHA256': app_dic['sha256'],
            'APP_VERSION': xml_dic['version'],
            'ARCHITECTURE': xml_dic['arch'],
            'COMPILER_VERSION': xml_dic['compiler_version'],
            'VISUAL_STUDIO_VERSION': xml_dic['visual_studio_version'],
            'VISUAL_STUDIO_EDITION': xml_dic['visual_studio_edition'],
            'TARGET_OS': xml_dic['target_os'],
            'APPX_DLL_VERSION': xml_dic['appx_dll_version'],
            'PROJ_GUID': xml_dic['proj_guid'],
            'OPTI_TOOL': xml_dic['opti_tool'],
            'TARGET_RUN': xml_dic['target_run'],
            'FILES': app_dic['files'],
            'STRINGS': bin_an_dic['strings'],
            'BINARY_ANALYSIS': bin_an_dic['results'],
            'BINARY_WARNINGS': bin_an_dic['warnings'],
        }
        if update_type == 'save':
            StaticAnalyzerWindows.objects.create(**values)
        else:
            StaticAnalyzerWindows.objects.filter(
                MD5=app_dic['md5']).update(**values)
    except Exception:
        logger.exception('Updating DB')
    try:
        values = {
<<<<<<< HEAD
            'MD5': app_dic['md5'],
            'PACKAGE_NAME': bin_an_dic['bin_name'],
=======
            'APP_NAME': bin_an_dic['bin_name'],
            'PACKAGE_NAME': xml_dic['pub_name'],
>>>>>>> dcc6166e
            'VERSION_NAME': xml_dic['version'],
        }
        RecentScansDB.objects.filter(
            MD5=app_dic['md5']).update(**values)
    except Exception:
        logger.exception('Updating RecentScansDB')<|MERGE_RESOLUTION|>--- conflicted
+++ resolved
@@ -118,13 +118,8 @@
         logger.exception('Updating DB')
     try:
         values = {
-<<<<<<< HEAD
-            'MD5': app_dic['md5'],
-            'PACKAGE_NAME': bin_an_dic['bin_name'],
-=======
             'APP_NAME': bin_an_dic['bin_name'],
             'PACKAGE_NAME': xml_dic['pub_name'],
->>>>>>> dcc6166e
             'VERSION_NAME': xml_dic['version'],
         }
         RecentScansDB.objects.filter(
