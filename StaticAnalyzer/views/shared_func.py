--- conflicted
+++ resolved
@@ -134,17 +134,9 @@
                         'minsdk': DB[0].MIN_SDK,
                         'androvername': DB[0].ANDROVERNAME,
                         'androver': DB[0].ANDROVER,
-<<<<<<< HEAD
                         'manifest': python_list(DB[0].MANIFEST_ANAL),
                         'permissions': python_dict(DB[0].PERMISSIONS),
                         'binary_analysis': python_list(DB[0].BIN_ANALYSIS),
-=======
-                        'manifest': DB[0].MANIFEST_ANAL,
-                        'permissions': DB[0].PERMISSIONS,
-# Esteve 21.08.2016 - begin - Permission Analysis with Androguard
-                        'androperms' : DB[0].ANDROPERMS,
-# Esteve 21.08.2016 - end - Permission Analysis with Androguard
->>>>>>> d39c6c41
                         'files': python_list(DB[0].FILES),
                         'certz': DB[0].CERTZ,
                         'activities': python_list(DB[0].ACTIVITIES),
@@ -170,9 +162,6 @@
                         'domains': python_dict(DB[0].DOMAINS),
                         'emails': DB[0].EMAILS,
                         'strings': python_list(DB[0].STRINGS),
-# Esteve 14.08.2016 - begin - Pirated and Malicious App Detection with APKiD 
-                        'apkid': DB[0].APKID,
-# Esteve 14.08.2016 - end - Pirated and Malicious App Detection with APKiD 
                         'zipped': DB[0].ZIPPED,
                         'mani': DB[0].MANI
                     }
@@ -253,6 +242,7 @@
                     )
                     if db_entry.exists():
                         print "\n[INFO] Fetching data from DB for PDF Report Generation (APPX)"
+                        
                         context = {
                             'title': db_entry[0].TITLE,
                             'name': db_entry[0].APP_NAME,
