--- conflicted
+++ resolved
@@ -42,29 +42,7 @@
         exit 1
     else
         echo '[INSTALL] Found Xcode'
-<<<<<<< HEAD
-	fi    
-=======
-	fi
-    # Check if headers are installed
-    is_installed=$(pkgutil --pkgs=com.apple.pkg.macOS_SDK_headers_for_macOS_"${current_macos_version}")
-    if [ -z "$is_installed" ]; then
-        if [ "$major" -lt "11" ]; then
-            echo 'Please install macOS headers.'
-            echo "sudo installer -pkg /Library/Developer/CommandLineTools/Packages/macOS_SDK_headers_for_macOS_${current_macos_version}.pkg -target /"
-        fi
-    fi
-    # Export header path if available
-    if [ -d "/Applications/Xcode.app/Contents/Developer/Platforms/MacOSX.platform/Developer/SDKs/MacOSX${current_macos_version}.sdk/usr/include" ]; then
-        echo "[INSTALL] Found headers under Xcode"
-        export "CPATH=/Applications/Xcode.app/Contents/Developer/Platforms/MacOSX.platform/Developer/SDKs/MacOSX${current_macos_version}.sdk/usr/include"
-    elif [ -d "/Library/Developer/CommandLineTools/SDKs/MacOSX${current_macos_version}.sdk/usr/include" ]; then
-        echo "[INSTALL] Found headers under CommandLineTools"
-        export "CPATH=/Library/Developer/CommandLineTools/SDKs/MacOSX${current_macos_version}.sdk/usr/include"
-    else
-        echo '[ERROR] setup cannot find macOS SDK header location. Please install appropriate headers.'   
-    fi
->>>>>>> 4f3d615e
+	  fi    
 fi
 
 # Install venv
