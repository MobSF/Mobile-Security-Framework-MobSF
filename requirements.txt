Django>=3.1.5
lxml>=4.6.2
rsa>=4.7
biplist>=1.0.3
requests>=2.25.1
bs4>=0.0.1
colorlog>=4.7.2
macholib>=1.14
whitenoise>=5.2.0
waitress>=1.4.4;platform_system=='Windows'
gunicorn>=20.0.4;platform_system!='Windows'
psutil>=5.8.0
shelljob>=0.6.2
asn1crypto>=1.4.0
oscrypto>=1.2.1
distro>=1.5.0
IP2Location==8.6.4
lief>=0.11.0
http-tools>=2.1.0
libsast>=1.4.2
pdfkit>=0.6.1
google-play-scraper>=0.1.2
androguard==3.4.0a1
apkid==2.1.2
quark-engine==22.1.1
frida==15.1.14
<<<<<<< HEAD
quark-engine==21.6.3 # pyup: ignore
gh-release-install==0.5.0
=======
>>>>>>> 33abc69b
# For semgrep & mitmproxy
ruamel.yaml==0.16.13 # pyup: ignore
click==8.0.1 # pyup: ignore
decorator==4.4.2 # pyup: ignore<|MERGE_RESOLUTION|>--- conflicted
+++ resolved
@@ -24,11 +24,8 @@
 apkid==2.1.2
 quark-engine==22.1.1
 frida==15.1.14
-<<<<<<< HEAD
-quark-engine==21.6.3 # pyup: ignore
+quark-engine==22.1.1 # pyup: ignore
 gh-release-install==0.5.0
-=======
->>>>>>> 33abc69b
 # For semgrep & mitmproxy
 ruamel.yaml==0.16.13 # pyup: ignore
 click==8.0.1 # pyup: ignore
