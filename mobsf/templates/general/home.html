--- conflicted
+++ resolved
@@ -225,11 +225,7 @@
           // Is valid file extensions
           function isValidExt(file_name){
                 var val = file_name.toLowerCase();
-<<<<<<< HEAD
-                var regex = new RegExp("(.*?)\.(ipa|apk|apks|xapk|jar|aar|so|zip|appx)$");
-=======
-                var regex = new RegExp("^(.{1,300}?)\.(ipa|apk|apks|xapk|jar|aar|zip|appx)$");
->>>>>>> 28b7fdec
+                var regex = new RegExp("^(.{1,300}?)\.(ipa|apk|apks|xapk|jar|aar|so|zip|appx)$");
                 val = val.replace(/^.*[\\\/]/, '');
                 if (!(regex.test(val))) {
                     _('status').innerText = "Please upload APK/APKS/XAPK/JAR/AAR/SO/IPA/ZIP/APPX only!";
