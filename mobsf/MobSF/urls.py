--- conflicted
+++ resolved
@@ -123,18 +123,11 @@
         re_path(r'^mobsf_ca/$', operations.mobsf_ca),
         re_path(r'^global_proxy/$', operations.global_proxy),
         # Dynamic Tests
-<<<<<<< HEAD
-        url(r'^activity_tester/$', tests_common.activity_tester),
-        url(r'^start_activity/$', tests_common.start_activity),
-        url(r'^download_data/$', tests_common.download_data),
-        url(r'^collect_logs/$', tests_common.collect_logs),
-        url(r'^tls_tests/$', tests_common.tls_tests),
-=======
         re_path(r'^activity_tester/$', tests_common.activity_tester),
+        re_path(r'^start_activity/$', tests_common.start_activity),
         re_path(r'^download_data/$', tests_common.download_data),
         re_path(r'^collect_logs/$', tests_common.collect_logs),
         re_path(r'^tls_tests/$', tests_common.tls_tests),
->>>>>>> d3df61e3
         # Frida
         re_path(r'^frida_instrument/$', tests_frida.instrument),
         re_path(r'^live_api/$', tests_frida.live_api),
@@ -150,4 +143,4 @@
         re_path(r'^tests/$', tests.start_test),
     ])
 
-utils.print_version()
+utils.print_version()