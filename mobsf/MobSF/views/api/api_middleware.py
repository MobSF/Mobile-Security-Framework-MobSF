# -*- coding: utf_8 -*-
import hashlib

from django.conf import settings
from django.utils.deprecation import MiddlewareMixin

from mobsf.MobSF.utils import api_key, make_api_response, utcnow
from mobsf.MobSF.views.api import api_static_analysis as api_sz
from mobsf.StaticAnalyzer.models import ApiKeys


<<<<<<< HEAD
=======
def get_api_key(meta):
    """Return supplied API key."""
    if 'HTTP_AUTHORIZATION' in meta:
        return meta['HTTP_AUTHORIZATION']
    return None


>>>>>>> 3ff6b062
class RestApiAuthMiddleware(MiddlewareMixin):
    """Middleware for REST API."""

    readonly_funcs = [api_sz.api_upload, api_sz.api_scan_metadata,
                      api_sz.api_scan, api_sz.api_async_scan,
                      api_sz.api_rescan, api_sz.api_pdf_report,
                      api_sz.api_json_report, api_sz.api_view_source,
                      api_sz.api_recent_scans, api_sz.api_release_scans,
                      api_sz.api_compare, api_sz.api_scorecard,
                      api_sz.api_cyberspect_get_scan,
                      api_sz.api_cyberspect_recent_scans,
                      api_sz.api_cyberspect_completed_scans]

    def process_request(self, request):
        """Handle API authentication."""
        request.META['email'] = ''
        request.META['role'] = ''

        if not request.path.startswith('/api/'):
            if self.restricted_endpoint(request):
                return self.unauthorized()
            return
        if request.method == 'OPTIONS':
            return make_api_response({})
        if not self.get_api_key(request.META):
            return self.unauthorized()

    def process_view(self, request, view_func, view_args, view_kwargs):
        """Handle API authorization."""
        if not request.path.startswith('/api/'):
            return
        if (self.restricted_endpoint(request) and
            not view_func == api_sz.api_upload):
            return self.unauthorized() 
        apikey = self.get_api_key(request.META)
        if apikey == api_key():
            request.META['role'] = 'FULL_ACCESS'
            return

        key_hash = hashlib.sha256(apikey.encode('utf-8')).hexdigest()
        db_obj = ApiKeys.objects.filter(KEY_HASH=key_hash,
                                        REVOKED_DATE=None).first()
        if not db_obj:
            return make_api_response(
                {'error': 'API key is invalid or revoked.'}, 403)
        if db_obj.EXPIRE_DATE <= utcnow():
            return make_api_response(
                {'error': 'API key has expired.'}, 403)
        
        request.META['email'] = db_obj.EMAIL
        role = ApiKeys.Role(db_obj.ROLE)
        request.META['role'] = role.name
        if role == ApiKeys.Role.FULL_ACCESS:
            return
        elif role == ApiKeys.Role.READ_ONLY:
            if view_func in self.readonly_funcs:
                return
        elif role == ApiKeys.Role.UPLOAD_ONLY:
            if view_func == api_sz.api_upload:
                return

        return self.unauthorized(403)

    def get_api_key(self, meta):
        """Return supplied API key."""
        if 'HTTP_AUTHORIZATION' in meta:
            return meta['HTTP_AUTHORIZATION']
        return None

    def unauthorized(self, status_code=401):
        return make_api_response(
            {'error': 'You are unauthorized to make this request.'},
            status_code)

    def restricted_endpoint(self, request):
        return settings.CZ100 and request.META['HTTP_HOST'] == settings.CZ100
<|MERGE_RESOLUTION|>--- conflicted
+++ resolved
@@ -9,16 +9,6 @@
 from mobsf.StaticAnalyzer.models import ApiKeys
 
 
-<<<<<<< HEAD
-=======
-def get_api_key(meta):
-    """Return supplied API key."""
-    if 'HTTP_AUTHORIZATION' in meta:
-        return meta['HTTP_AUTHORIZATION']
-    return None
-
-
->>>>>>> 3ff6b062
 class RestApiAuthMiddleware(MiddlewareMixin):
     """Middleware for REST API."""
 
@@ -50,9 +40,9 @@
         """Handle API authorization."""
         if not request.path.startswith('/api/'):
             return
-        if (self.restricted_endpoint(request) and
-            not view_func == api_sz.api_upload):
-            return self.unauthorized() 
+        if (self.restricted_endpoint(request)
+                and not view_func == api_sz.api_upload):
+            return self.unauthorized()
         apikey = self.get_api_key(request.META)
         if apikey == api_key():
             request.META['role'] = 'FULL_ACCESS'
@@ -67,7 +57,7 @@
         if db_obj.EXPIRE_DATE <= utcnow():
             return make_api_response(
                 {'error': 'API key has expired.'}, 403)
-        
+
         request.META['email'] = db_obj.EMAIL
         role = ApiKeys.Role(db_obj.ROLE)
         request.META['role'] = role.name
@@ -94,4 +84,4 @@
             status_code)
 
     def restricted_endpoint(self, request):
-        return settings.CZ100 and request.META['HTTP_HOST'] == settings.CZ100
+        return settings.CZ100 and request.META['HTTP_HOST'] == settings.CZ100