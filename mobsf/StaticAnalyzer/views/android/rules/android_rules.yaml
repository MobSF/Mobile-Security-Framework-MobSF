- id: android_ip_disclosure
  message: IP Address disclosure
  type: Regex
  pattern: '\d{1,3}\.\d{1,3}\.\d{1,3}\.\d{1,3}\"'
  severity: warning
  input_case: exact
  metadata:
    cvss: 4.3
    cwe: cwe-200
    owasp-mobile: ''
    masvs: code-2
- id: android_hiddenui
  message: >-
    Hidden elements in view can be used to hide data from user. But this data
    can be leaked
  type: Regex
  pattern: setVisibility\(View\.GONE\)|setVisibility\(View\.INVISIBLE\)
  severity: high
  input_case: exact
  metadata:
    cvss: 4.3
    cwe: cwe-919
    owasp-mobile: m1
    masvs: storage-7
- id: android_insecure_ssl
  message: >-
    Insecure Implementation of SSL. Trusting all the certificates or accepting
    self signed certificates is a critical Security Hole. This application is
    vulnerable to MITM attacks
  type: RegexAnd
  pattern:
    - javax\.net\.ssl
    - >-
      TrustAllSSLSocket-Factory|AllTrustSSLSocketFactory|NonValidatingSSLSocketFactory|net\.SSLCertificateSocketFactory|ALLOW_ALL_HOSTNAME_VERIFIER|\.setDefaultHostnameVerifier\(|NullHostnameVerifier\(
  severity: high
  input_case: exact
  metadata:
    cvss: 7.4
    cwe: cwe-295
    owasp-mobile: m3
    masvs: network-3
    ref: https://github.com/MobSF/owasp-mstg/blob/master/Document/0x05g-Testing-Network-Communication.md#android-network-apis
- id: android_webview_external
  message: >-
    WebView load files from external storage. Files in external storage can be
    modified by any application.
  type: RegexAnd
  pattern:
    - \.loadUrl\(.{0,48}getExternalStorageDirectory\(
    - webkit\.WebView
  severity: high
  input_case: exact
  metadata:
    cvss: 5
    cwe: cwe-919
    owasp-mobile: m1
    masvs: platform-6
    ref: https://github.com/MobSF/owasp-mstg/blob/master/Document/0x05h-Testing-Platform-Interaction.md#static-analysis-7
- id: android_write_app_dir
  message: App can write to App Directory. Sensitive Information should be encrypted.
  type: RegexOr
  pattern:
    - MODE_PRIVATE
    - Context\.MODE_PRIVATE
  severity: info
  input_case: exact
  metadata:
    cvss: 3.9
    cwe: cwe-276
    owasp-mobile: ''
    masvs: storage-14
- id: android_insecure_random
  message: The App uses an insecure Random Number Generator.
  type: Regex
  pattern: java\.util\.Random(?!Access)
  severity: warning
  input_case: exact
  metadata:
    cvss: 7.5
    cwe: cwe-330
    owasp-mobile: m5
    ref: https://github.com/MobSF/owasp-mstg/blob/master/Document/0x04g-Testing-Cryptography.md#weak-random-number-generators
    masvs: crypto-6
- id: android_logging
  message: The App logs information. Sensitive information should never be logged.
  type: Regex
  pattern: Log\.(v|d|i|w|e|f|s)|System\.out\.print|System\.err\.print
  severity: info
  input_case: exact
  metadata:
    cvss: 7.5
    cwe: cwe-532
    owasp-mobile: ''
    masvs: storage-3
    ref: https://github.com/MobSF/owasp-mstg/blob/master/Document/0x05d-Testing-Data-Storage.md#logs
- id: android_sql_cipher
  message: This App uses SQL Cipher. Ensure that secrets are not hardcoded in code.
  type: Regex
  pattern: SQLiteOpenHelper\.getWritableDatabase\(
  severity: info
  input_case: exact
  metadata:
    cvss: 0
    cwe: ''
    owasp-mobile: ''
    masvs: crypto-1
- id: android_tapjacking
  message: This app has capabilities to prevent tapjacking attacks.
  type: Regex
  pattern: setFilterTouchesWhenObscured\(true\)
  severity: good
  input_case: exact
  metadata:
    cvss: 0
    cwe: ''
    owasp-mobile: ''
    masvs: platform-9
    ref: https://github.com/MobSF/owasp-mstg/blob/master/Document/0x05h-Testing-Platform-Interaction.md#testing-for-overlay-attacks-mstg-platform-9
- id: android_read_write_external
  message: >-
    App can read/write to External Storage. Any App can read data written to
    External Storage.
  type: RegexOr
  pattern:
    - \.getExternalStorage
    - \.getExternalFilesDir\(
  severity: warning
  input_case: exact
  metadata:
    cvss: 5.5
    cwe: cwe-276
    owasp-mobile: m2
    masvs: storage-2
    ref: https://github.com/MobSF/owasp-mstg/blob/master/Document/0x05d-Testing-Data-Storage.md#external-storage
- id: android_temp_file
  message: >-
    App creates temp file. Sensitive information should never be written into a
    temp file.
  type: Regex
  pattern: \.createTempFile\(
  severity: warning
  input_case: exact
  metadata:
    cvss: 5.5
    cwe: cwe-276
    owasp-mobile: m2
    masvs: storage-2
- id: android_webview
  message: >-
    Insecure WebView Implementation. Execution of user controlled code in
    WebView is a critical Security Hole.
  type: RegexAnd
  pattern:
    - setJavaScriptEnabled\(true\)
    - addJavascriptInterface\(
  severity: warning
  input_case: exact
  metadata:
    cvss: 8.8
    cwe: cwe-749
    owasp-mobile: m1
    masvs: platform-7
    ref: https://github.com/MobSF/owasp-mstg/blob/master/Document/0x05h-Testing-Platform-Interaction.md#testing-javascript-execution-in-webviews-mstg-platform-5
- id: android_sql_cipher_aes256
  message: >-
    This App uses SQL Cipher. SQLCipher provides 256-bit AES encryption to
    sqlite database files.
  type: RegexAnd
  pattern:
    - SQLiteDatabase\.loadLibs\(
    - net\.sqlcipher\.
  severity: info
  input_case: exact
  metadata:
    cvss: 0
    cwe: ''
    owasp-mobile: ''
    masvs: crypto-1
- id: android_download_manager
  message: This App download files using Android Download Manager
  type: RegexAnd
  pattern:
    - android\.app\.DownloadManager
    - getSystemService\(DOWNLOAD_SERVICE\)
  severity: info
  input_case: exact
  metadata:
    cvss: 0
    cwe: ''
    owasp-mobile: ''
    masvs: ''
- id: android_db_encryption
  message: This App use Realm Database with encryption.
  type: RegexAnd
  pattern:
    - io\.realm\.Realm
    - \.encryptionKey\(
  severity: good
  input_case: exact
  metadata:
    cvss: 0
    cwe: ''
    owasp-mobile: ''
    masvs: crypto-1
- id: android_webview_debug
  message: Remote WebView debugging is enabled.
  type: RegexAnd
  pattern:
    - \.setWebContentsDebuggingEnabled\(true\)
    - WebView
  severity: high
  input_case: exact
  metadata:
    cvss: 5.4
    cwe: cwe-919
    owasp-mobile: m1
    masvs: resilience-2
    ref: https://github.com/MobSF/owasp-mstg/blob/master/Document/0x04c-Tampering-and-Reverse-Engineering.md#debugging-and-tracing
- id: android_clipboard_listen
  message: >-
    This app listens to Clipboard changes. Some malware also listen to
    Clipboard changes.
  type: RegexAnd
  pattern:
    - content\.ClipboardManager
    - OnPrimaryClipChangedListener
  severity: info
  input_case: exact
  metadata:
    cvss: 0
    cwe: ''
    owasp-mobile: ''
    ref: https://github.com/MobSF/owasp-mstg/blob/master/Document/0x04b-Mobile-App-Security-Testing.md#clipboard
    masvs: platform-4
- id: android_clipboard_copy
  message: >-
    This App copies data to clipboard. Sensitive data should not be copied to
    clipboard as other applications can access it.
  type: RegexAnd
  pattern:
    - content\.ClipboardManager
    - setPrimaryClip\(
  severity: info
  input_case: exact
  metadata:
    cvss: 0
    cwe: ''
    owasp-mobile: ''
    masvs: storage-10
    ref: https://github.com/MobSF/owasp-mstg/blob/master/Document/0x04b-Mobile-App-Security-Testing.md#clipboard
- id: android_webview_ignore_ssl
  message: >-
    Insecure WebView Implementation. WebView ignores SSL Certificate errors and
    accept any SSL Certificate. This application is vulnerable to MITM attacks
  type: RegexAnd
  pattern:
    - onReceivedSslError\(WebView
    - \.proceed\(\);
  severity: high
  input_case: exact
  metadata:
    cvss: 7.4
    cwe: cwe-295
    owasp-mobile: m3
    masvs: network-3
    ref: https://github.com/MobSF/owasp-mstg/blob/master/Document/0x05g-Testing-Network-Communication.md#webview-server-certificate-verification
- id: android_sql_raw_query
  message: >-
    App uses SQLite Database and execute raw SQL query. Untrusted user input in
    raw SQL queries can cause SQL Injection. Also sensitive information should
    be encrypted and written to the database.
  type: RegexAndOr
  pattern:
    - android\.database\.sqlite
    - - rawQuery\(
      - execSQL\(
  severity: warning
  input_case: exact
  metadata:
    cvss: 5.9
    cwe: cwe-89
    owasp-mobile: m7
    masvs: ''
    ref: https://github.com/MobSF/owasp-mstg/blob/master/Document/0x04h-Testing-Code-Quality.md#injection-flaws-mstg-arch-2-and-mstg-platform-2
- id: android_detect_frida
  message: This App detects frida server.
  type: RegexAndOr
  pattern:
    - fridaserver
    - - '27047'
      - REJECT
      - LIBFRIDA
  severity: good
  input_case: exact
  metadata:
    cvss: 0
    cwe: ''
    owasp-mobile: ''
    masvs: resilience-4
    ref: https://github.com/MobSF/owasp-mstg/blob/master/Document/0x05j-Testing-Resiliency-Against-Reverse-Engineering.md#testing-reverse-engineering-tools-detection-mstg-resilience-4
- id: android_ssl_pinning
  message: >-
    This App uses SSL certificate pinning to detect or 
    prevent MITM attacks in secure communication channel.
  type: RegexAndOr
  pattern:
    - org\.thoughtcrime\.ssl\.pinning|\.getTrustManagers\(|TrustManagerFactory\.|CertificatePinner\.Builder\(|Retrofit\.Builder\(|Picasso\.Builder\(|\.setHostnameVerifier\(
    - - PinningHelper\.getPinnedHttpsURLConnection|PinningHelper\.getPinnedHttpClient|PinningSSLSocketFactory\(
      - \.setCertificateEntry\(|trustedChain|\.init\(
      - \.add\(
      - \.baseUrl\(
      - \.downloader\(
      - PinningHostnameVerifier\(|\.verify\(|DynamicPinningHostnameVerifier\(
  severity: good
  input_case: exact
  metadata:
    cvss: 0
    cwe: ''
    owasp-mobile: ''
    masvs: network-4
    ref: https://github.com/MobSF/owasp-mstg/blob/master/Document/0x05g-Testing-Network-Communication.md#testing-custom-certificate-stores-and-certificate-pinning-mstg-network-4
- id: android_certificate_transparency
  message: >-
    This App enforce TLS Certificate Transparency which helps to 
    detect SSL certificates that have been mistakenly issued by a 
    certificate authority or maliciously acquired from an otherwise 
    unimpeachable certificate authority.
  type: RegexAnd
  pattern:
    - CTHostnameVerifierBuilder\(
    - CTInterceptorBuilder\(
  severity: good
  input_case: exact
  metadata:
    cvss: 0
    cwe: ''
    owasp-mobile: ''
    masvs: network-4
    ref: https://github.com/MobSF/owasp-mstg/blob/master/Document/0x05g-Testing-Network-Communication.md#testing-custom-certificate-stores-and-certificate-pinning-mstg-network-4
- id: android_prevent_screenshot
  message: >-
    This App has capabilities to prevent against Screenshots from Recent Task
    History/ Now On Tap etc.
  type: RegexAndOr
  pattern:
    - \.FLAG_SECURE
    - - getWindow\(\)\.setFlags\(
      - getWindow\(\)\.addFlags\(
  severity: good
  input_case: exact
  metadata:
    cvss: 0
    cwe: ''
    owasp-mobile: ''
    masvs: storage-9
    ref: https://github.com/MobSF/owasp-mstg/blob/master/Document/0x05d-Testing-Data-Storage.md#finding-sensitive-information-in-auto-generated-screenshots-mstg-storage-9
- id: android_debuggable
  message: >-
    DexGuard Debug Detection code to detect whether an App is debuggable or not
    is identified.
  type: RegexAnd
  pattern:
    - import dexguard\.util
    - DebugDetector\.isDebuggable
  severity: good
  input_case: exact
  metadata:
    cvss: 0
    cwe: ''
    owasp-mobile: ''
    masvs: resilience-2
    ref: https://github.com/MobSF/owasp-mstg/blob/master/Document/0x04c-Tampering-and-Reverse-Engineering.md#debugging-and-tracing
- id: android_debugger_detect
  message: DexGuard Debugger Detection code is identified.
  type: RegexAnd
  pattern:
    - import dexguard\.util
    - DebugDetector\.isDebuggerConnected
  severity: good
  input_case: exact
  metadata:
    cvss: 0
    cwe: ''
    owasp-mobile: ''
    masvs: resilience-2
    ref: https://github.com/MobSF/owasp-mstg/blob/master/Document/0x04c-Tampering-and-Reverse-Engineering.md#debugging-and-tracing
- id: android_emulator_detect
  message: DexGuard Emulator Detection code is identified.
  type: RegexAnd
  pattern:
    - import dexguard\.util
    - EmulatorDetector\.isRunningInEmulator
  severity: good
  input_case: exact
  metadata:
    cvss: 0
    cwe: ''
    owasp-mobile: ''
    masvs: resilience-5
    ref: https://github.com/MobSF/owasp-mstg/blob/master/Document/0x04c-Tampering-and-Reverse-Engineering.md#debugging-and-tracing
- id: android_debug_sign
  message: >-
    DexGuard code to detect whether the App is signed with a debug key or not is
    identified.
  type: RegexAnd
  pattern:
    - import dexguard\.util
    - DebugDetector\.isSignedWithDebugKey
  severity: good
  input_case: exact
  metadata:
    cvss: 0
    cwe: ''
    owasp-mobile: ''
    masvs: code-2
- id: android_dexguard_root_detection
  message: DexGuard Root Detection code is identified.
  type: RegexAnd
  pattern:
    - import dexguard\.util
    - RootDetector\.isDeviceRooted
  severity: good
  input_case: exact
  metadata:
    cvss: 0
    cwe: ''
    owasp-mobile: ''
    masvs: resilience-1
    ref: https://github.com/MobSF/owasp-mstg/blob/master/Document/0x05j-Testing-Resiliency-Against-Reverse-Engineering.md#testing-root-detection-mstg-resilience-1
- id: android_tamper_detect
  message: DexGuard App Tamper Detection code is identified.
  type: RegexAnd
  pattern:
    - import dexguard\.util
    - TamperDetector\.checkApk
  severity: good
  input_case: exact
  metadata:
    cvss: 0
    cwe: ''
    owasp-mobile: ''
    masvs: resilience-3
    ref: https://github.com/MobSF/owasp-mstg/blob/master/Document/0x04c-Tampering-and-Reverse-Engineering.md#mobile-app-tampering-and-reverse-engineering
- id: android_certificate_tamper
  message: DexGuard Signer Certificate Tamper Detection code is identified.
  type: RegexAnd
  pattern:
    - import dexguard\.util
    - CertificateChecker\.checkCertificate
  severity: good
  input_case: exact
  metadata:
    cvss: 0
    cwe: ''
    owasp-mobile: ''
    masvs: resilience-3
    ref: https://github.com/MobSF/owasp-mstg/blob/master/Document/0x04c-Tampering-and-Reverse-Engineering.md#mobile-app-tampering-and-reverse-engineering
- id: android_package_tamper
  message: The App may use package signature for tamper detection.
  type: RegexAnd
  pattern:
    - PackageManager\.GET_SIGNATURES
    - getPackageName\(
  severity: good
  input_case: exact
  metadata:
    cvss: 0
    cwe: ''
    owasp-mobile: ''
    masvs: resilience-3
    ref: https://github.com/MobSF/owasp-mstg/blob/master/Document/0x04c-Tampering-and-Reverse-Engineering.md#mobile-app-tampering-and-reverse-engineering
- id: android_safetynet
  message: This App uses SafetyNet API.
  type: Regex
  pattern: com.google\.android\.gms\.safetynet\.SafetyNetApi
  severity: good
  input_case: exact
  metadata:
    cvss: 0
    cwe: ''
    owasp-mobile: ''
    masvs: resilience-7
    ref: https://github.com/MobSF/owasp-mstg/blob/master/Document/0x05j-Testing-Resiliency-Against-Reverse-Engineering.md#safetynet
- id: android_su_detect
  message: This App may request root (Super User) privileges.
  type: RegexOr
  pattern:
    - com\.noshufou\.android\.su
    - com\.thirdparty\.superuser
    - eu\.chainfire\.supersu
    - com\.koushikdutta\.superuser
    - eu\.chainfire\.
    - com\.saurik\.substrate
    - de\.robv\.android\.xposed\.installer
  severity: warning
  input_case: exact
  metadata:
    cvss: 0
    cwe: cwe-250
    owasp-mobile: ''
    masvs: resilience-1
    ref: https://github.com/MobSF/owasp-mstg/blob/master/Document/0x05j-Testing-Resiliency-Against-Reverse-Engineering.md#testing-root-detection-mstg-resilience-1
- id: android_jackson_deserialize
  message: >-
    The app uses jackson deserialization library. Deserialization of untrusted
    input can result in arbitrary code execution.
  type: RegexAnd
  pattern:
    - com\.fasterxml\.jackson\.databind\.ObjectMapper
    - \.enableDefaultTyping\(
  severity: high
  input_case: exact
  metadata:
    cvss: 7.5
    cwe: cwe-502
    owasp-mobile: m7
    masvs: platform-8
- id: android_aes_ecb
  message: >-
    The App uses ECB mode in Cryptographic encryption algorithm. ECB mode is
    known to be weak as it results in the same ciphertext for identical blocks
    of plaintext.
  type: Regex
  pattern: Cipher\.getInstance\(\s*"\s*AES\/ECB
  severity: high
  input_case: exact
  metadata:
    cvss: 5.9
    cwe: cwe-327
    owasp-mobile: m5
    masvs: crypto-2
    ref: https://github.com/MobSF/owasp-mstg/blob/master/Document/0x04g-Testing-Cryptography.md#weak-block-cipher-mode
- id: android_aws_ecb_default
  message: >-
    Calling Cipher.getInstance("AES") will return AES ECB mode by default. ECB mode is
    known to be weak as it results in the same ciphertext for identical blocks
    of plaintext.
  type: Regex
  pattern: Cipher\.getInstance\("AES"\)
  severity: high
  input_case: exact
  metadata:
    cvss: 5.9
    cwe: cwe-327
    owasp-mobile: m5
    masvs: crypto-2
    ref: https://github.com/MobSF/owasp-mstg/blob/master/Document/0x04g-Testing-Cryptography.md#weak-block-cipher-mode
- id: android_rsa_no_oaep
  message: >-
    This App uses RSA Crypto without OAEP padding. The purpose of the padding
    scheme is to prevent a number of attacks on RSA that only work when the
    encryption is performed without padding.
  type: Regex
  pattern: Cipher\.getinstance\(\"rsa/.{1,48}/nopadding
  severity: high
  input_case: lower
  metadata:
    cvss: 5.9
    cwe: cwe-780
    owasp-mobile: m5
    masvs: crypto-3
    ref: https://github.com/MobSF/owasp-mstg/blob/master/Document/0x04g-Testing-Cryptography.md#mobile-app-cryptography
- id: android_world_writable
  message: The file or SharedPreference is World Writable. Any App can write to the file
  type: RegexOr
  pattern:
    - MODE_WORLD_WRITABLE
<<<<<<< HEAD
    - 'openFileOutput\(\s*".+"\s*,\s*2\s*\)'
    - \.getSharedPreferences\(.{0,50}2\)
=======
    - 'openFileOutput\(\s*".{1,48}"\s*,\s*2\s*\)'
>>>>>>> 28b7fdec
  severity: high
  input_case: exact
  metadata:
    cvss: 6
    cwe: cwe-276
    owasp-mobile: m2
    masvs: storage-2
    ref: https://github.com/MobSF/owasp-mstg/blob/master/Document/0x05d-Testing-Data-Storage.md#testing-local-storage-for-sensitive-data-mstg-storage-1-and-mstg-storage-2
- id: android_world_readable
  message: The file or SharedPreference is World Readable. Any App can read from the file
  type: RegexOr
  pattern:
    - MODE_WORLD_READABLE
<<<<<<< HEAD
    - 'openFileOutput\(\s*".+"\s*,\s*1\s*\)'
    - \.getSharedPreferences\(.{0,50}1\)
=======
    - 'openFileOutput\(\s*".{1,48}"\s*,\s*1\s*\)'
>>>>>>> 28b7fdec
  severity: high
  input_case: exact
  metadata:
    cvss: 4
    cwe: cwe-276
    owasp-mobile: m2
    masvs: storage-2
    ref: https://github.com/MobSF/owasp-mstg/blob/master/Document/0x05d-Testing-Data-Storage.md#testing-local-storage-for-sensitive-data-mstg-storage-1-and-mstg-storage-2
- id: android_world_read_write
  message: The file is World Readable and Writable. Any App can read/write to the file
  type: Regex
  pattern: 'openFileOutput\(\s*".{1,48}"\s*,\s*3\s*\)'
  severity: high
  input_case: exact
  metadata:
    cvss: 6
    cwe: cwe-276
    owasp-mobile: m2
    masvs: storage-2
    ref: https://github.com/MobSF/owasp-mstg/blob/master/Document/0x05d-Testing-Data-Storage.md#testing-local-storage-for-sensitive-data-mstg-storage-1-and-mstg-storage-2
- id: android_weak_hash
  message: Weak Hash algorithm used
  type: RegexOr
  input_case: exact
  pattern:
    - \.getInstance\(.{0,48}md4
    - \.getInstance\(.{0,48}MD4
  severity: high
  metadata:
    cvss: 7.4
    cwe: cwe-327
    masvs: crypto-4
    owasp-mobile: m5
    ref: https://github.com/MobSF/owasp-mstg/blob/master/Document/0x04g-Testing-Cryptography.md#identifying-insecure-andor-deprecated-cryptographic-algorithms-mstg-crypto-4
- id: android_weak_ciphers
  message: Weak Encryption algorithm used
  input_case: exact
  pattern:
    - \.getInstance\(.{0,48}rc2
    - \.getInstance\(.{0,48}RC2
    - \.getInstance\(.{0,48}rc4
    - \.getInstance\(.{0,48}RC4
    - \.getInstance\(.{0,48}blowfish
    - \.getInstance\(.{0,48}BLOWFISH
    - Cipher\.getInstance\(.{0,48}DES
    - Cipher\.getInstance\(.{0,48}des
  severity: high
  type: RegexOr
  metadata:
    cvss: 7.4
    cwe: cwe-327
    masvs: crypto-4
    owasp-mobile: m5
    ref: https://github.com/MobSF/owasp-mstg/blob/master/Document/0x04g-Testing-Cryptography.md#identifying-insecure-andor-deprecated-cryptographic-algorithms-mstg-crypto-4
- id: cbc_padding_oracle
  message: The App uses the encryption mode CBC with PKCS5/PKCS7 padding. This configuration is vulnerable to padding oracle attacks.
  input_case: exact
  pattern:
    - \.getInstance\(.{0,48}\/CBC\/PKCS5Padding
    - \.getInstance\(.{0,48}\/CBC\/PKCS7Padding
  severity: high
  type: RegexOr
  metadata:
    cvss: 7.4
    cwe: cwe-649
    masvs: crypto-3
    owasp-mobile: m5
    ref: https://github.com/MobSF/owasp-mstg/blob/master/Document/0x04g-Testing-Cryptography.md#identifying-insecure-andor-deprecated-cryptographic-algorithms-mstg-crypto-4
- id: android_md5
  message: MD5 is a weak hash known to have hash collisions.
  input_case: exact
  pattern:
    - \.getInstance\(.{0,48}MD5
    - \.getInstance\(.{0,48}md5
    - DigestUtils\.md5\(
  severity: warning
  type: RegexOr
  metadata:
    cvss: 7.4
    cwe: cwe-327
    masvs: crypto-4
    owasp-mobile: m5
    ref: https://github.com/MobSF/owasp-mstg/blob/master/Document/0x04g-Testing-Cryptography.md#identifying-insecure-andor-deprecated-cryptographic-algorithms-mstg-crypto-4
- id: android_sha1
  message: SHA-1 is a weak hash known to have hash collisions.
  input_case: exact
  pattern:
    - \.getInstance\(.{0,48}SHA-1
    - \.getInstance\(.{0,48}sha-1
    - \.getInstance\(.{0,48}SHA1
    - \.getInstance\(.{0,48}sha1
    - DigestUtils\.sha\(
  severity: warning
  type: RegexOr
  metadata:
    cvss: 5.9
    cwe: cwe-327
    masvs: crypto-4
    owasp-mobile: m5
    ref: https://github.com/MobSF/owasp-mstg/blob/master/Document/0x04g-Testing-Cryptography.md#identifying-insecure-andor-deprecated-cryptographic-algorithms-mstg-crypto-4
- id: android_weak_iv
  message: >-
    The App may use weak IVs like "0x00,0x00,0x00,0x00,0x00,0x00,0x00,0x00" or
    "0x01,0x02,0x03,0x04,0x05,0x06,0x07". Not using a random IV makes the
    resulting ciphertext much more predictable and susceptible to a dictionary
    attack.
  input_case: exact
  pattern:
    - '0x00,0x00,0x00,0x00,0x00,0x00,0x00,0x00'
    - '0x01,0x02,0x03,0x04,0x05,0x06,0x07'
  severity: high
  type: RegexOr
  metadata:
    cvss: 9.8
    cwe: cwe-329
    masvs: crypto-3
    owasp-mobile: m5
    ref: https://github.com/MobSF/owasp-mstg/blob/master/Document/0x04g-Testing-Cryptography.md#mobile-app-cryptography
- id: android_detect_root
  message: This App may have root detection capabilities.
  input_case: exact
  pattern:
    - \.contains\("test-keys"\)
    - \/system\/app\/Superuser.apk
    - isDeviceRooted\(\)
    - \/system\/bin\/failsafe\/su
    - \/system\/bin\/su
    - \/system\/xbin\/su
    - \/sbin\/su
    - \/system\/sd\/xbin\/su
    - '"\/system\/xbin\/which", "su"'
    - RootTools\.isAccessGiven\(\)
  severity: good
  type: RegexOr
  metadata:
    cvss: 0
    cwe: ''
    masvs: resilience-1
    owasp-mobile: ''
    ref: https://github.com/MobSF/owasp-mstg/blob/master/Document/0x05j-Testing-Resiliency-Against-Reverse-Engineering.md#testing-root-detection-mstg-resilience-1
- id: android_hardcoded
  message: >-
    Files may contain hardcoded sensitive information like usernames,
    passwords, keys etc.
  input_case: lower
  pattern: >-
    (password\s*=\s*[\'|\"].{1,100}[\'|\"]\s{0,5})|(pass\s*=\s*[\'|\"].{1,100}[\'|\"]\s{0,5})|(username\s*=\s*[\'|\"].{1,100}[\'|\"]\s{0,5})|(secret\s*=\s*[\'|\"].{1,100}[\'|\"]\s{0,5})|(key\s*=\s*[\'|\"].{1,100}[\'|\"]\s{0,5})
  severity: warning
  type: Regex
  metadata:
    cvss: 7.4
    cwe: cwe-312
    masvs: storage-14
    owasp-mobile: m9
    ref: https://github.com/MobSF/owasp-mstg/blob/master/Document/0x05d-Testing-Data-Storage.md#checking-memory-for-sensitive-data-mstg-storage-10<|MERGE_RESOLUTION|>--- conflicted
+++ resolved
@@ -565,12 +565,8 @@
   type: RegexOr
   pattern:
     - MODE_WORLD_WRITABLE
-<<<<<<< HEAD
-    - 'openFileOutput\(\s*".+"\s*,\s*2\s*\)'
     - \.getSharedPreferences\(.{0,50}2\)
-=======
     - 'openFileOutput\(\s*".{1,48}"\s*,\s*2\s*\)'
->>>>>>> 28b7fdec
   severity: high
   input_case: exact
   metadata:
@@ -584,12 +580,8 @@
   type: RegexOr
   pattern:
     - MODE_WORLD_READABLE
-<<<<<<< HEAD
-    - 'openFileOutput\(\s*".+"\s*,\s*1\s*\)'
     - \.getSharedPreferences\(.{0,50}1\)
-=======
     - 'openFileOutput\(\s*".{1,48}"\s*,\s*1\s*\)'
->>>>>>> 28b7fdec
   severity: high
   input_case: exact
   metadata:
