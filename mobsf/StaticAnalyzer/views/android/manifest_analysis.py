--- conflicted
+++ resolved
@@ -67,24 +67,6 @@
         for w_url, host in well_knowns.items():
             logger.info(
                 'App Link Assetlinks Check - [%s] %s', act_name, host)
-<<<<<<< HEAD
-            status = False
-            status_code = 0
-            try:
-                r = requests.get(w_url,
-                    allow_redirects=True,
-                    proxies=proxies,
-                    verify=verify,
-                    timeout=5)
-                status_code = r.status_code
-                if (str(r.status_code).startswith('2')
-                        and iden in str(r.json())):
-                    status = True
-            except Exception:
-                pass
-            findings.append({
-                'url': w_url,
-=======
             futures.append(
                 executor.submit(_check_url, host, w_url))
         for future in futures:
@@ -110,7 +92,6 @@
             status = True
 
         return {'url': w_url,
->>>>>>> 6439ecde
                 'host': host,
                 'status_code': status_code,
                 'status': status}
