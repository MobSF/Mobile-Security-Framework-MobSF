{% extends "base/base_layout.html" %}
   {% load static %}
     {% block sidebar_option %}
      sidebar-mini
     {% endblock %}
    {% block extra_css %}
    <!-- DataTables -->
    <link rel="stylesheet" href="{% static "adminlte/plugins/datatables-bs4/dataTables.bootstrap4.min.css" %}">
     <style type="text/css" media="print">
        @page { size: landscape; }
        @media print {
          .btn, #scan_options  {
            display: none;
          }
        }
    </style>
    <style>
          #app_icon{
            width: 64px;
            height: 64px;
          }

          #pre-wrap {
            white-space: pre-wrap;       /* css-3 */
            white-space: -moz-pre-wrap;  /* Mozilla, since 1999 */
            white-space: -pre-wrap;      /* Opera 4-6 */
            white-space: -o-pre-wrap;    /* Opera 7 */
            word-wrap: break-word;       /* Internet Explorer 5.5+ */
            }
    </style>
    {% endblock %}
    {% block sidebar %}
    <!-- Main Sidebar Container -->
    <!-- Sidebar -->
    <div class="sidebar">
        <!-- Sidebar user panel (optional) -->
      <div class="user-panel mt-3 pb-3 mb-3 d-flex">
        <div class="info">
          <a href="#" class="d-block">Static Analyzer</a>
        </div>
      </div>

      <!-- Sidebar Menu -->
      <nav class="mt-2">
        <ul class="nav nav-pills nav-sidebar flex-column nav-child-indent" data-widget="treeview" role="menu" data-accordion="false">
          
          <li class="nav-item">
            <a href="#information" class="nav-link">
              <i class="nav-icon fas fa-info-circle"></i>
              <p>
                Information
              </p>
            </a>
          </li>
           <li class="nav-item">
            <a href="#scan_options" class="nav-link">
              <i class="nav-icon fas fa-cog"></i>
              <p>
                Scan Options
              </p>
            </a>
          </li>
          <li class="nav-item">
            <a href="#certificate" class="nav-link">
              <i class="nav-icon fas fa-certificate"></i>
              <p>
                Signer Certificate
              </p>
            </a>
          </li>
          <li class="nav-item">
            <a href="#permissions" class="nav-link">
              <i class="nav-icon fas fa-list"></i>
              <p>
                Permissions
              </p>
            </a>
          </li>
          <li class="nav-item">
            <a href="#binary_analysis" class="nav-link">
              <i class="nav-icon fas fa-flag"></i>
              <p>
                Binary Analysis
              </p>
            </a>
          </li>
          <li class="nav-item">
            <a href="#android_api" class="nav-link">
              <i class="nav-icon fab fa-android"></i>
              <p>
                Android API
              </p>
            </a>
          </li>
          <li class="nav-item">
            <a href="#browsable" class="nav-link">
              <i class="nav-icon fas fa-clone"></i>
              <p>
                Browsable Activities
              </p>
            </a>
          </li>
          
          <li class="nav-item has-treeview">
            <a href="#" class="nav-link">
              <i class="nav-icon fas fa-shield-alt"></i>
              <p>
                Security Analysis
                <i class="fas fa-angle-left right"></i>
              </p>
            </a>
            <ul class="nav nav-treeview">
              <li class="nav-item">
                <a href="#network_security" class="nav-link">
                  <i class="nav-icon fas fa-lock"></i>
                  <p>
                    Network Security
                  </p>
                </a>
              </li>
              <li class="nav-item">
                <a href="#manifest" class="nav-link">
                  <i class="fas fa-search nav-icon"></i>
                  <p>Manifest Analysis</p>
                </a>
              </li>
              <li class="nav-item">
                <a href="#code_analysis" class="nav-link">
                  <i class="fa fa-code nav-icon"></i>
                  <p>Code Analysis</p>
                </a>
              </li>
              <li class="nav-item">
                <a href="#file_analysis" class="nav-link">
                  <i class="fa fa-file nav-icon"></i>
                  <p>File Analysis</p>
                </a>
              </li>
            </ul>
          </li>
          <li class="nav-item has-treeview">
            <a href="#" class="nav-link">
              <i class="nav-icon fa fa-bug"></i>
              <p>
                Malware Analysis
                <i class="fas fa-angle-left right"></i>
              </p>
            </a>
            <ul class="nav nav-treeview">
              <li class="nav-item">
                <a href="#apkid" class="nav-link">
                  <i class="fas fa-fingerprint nav-icon"></i>
                  <p>APKiD Analysis</p>
                </a>
              </li>
               {% if virus_total %}
              <li class="nav-item">
                <a href="#virus_total" class="nav-link">
                  <i class="fas fa-spider nav-icon"></i>
                  <p>VirusTotal</p>
                </a>
              </li>
              {% endif %}
              <li class="nav-item">
                <a href="#malware_check" class="nav-link">
                  <i class="fab fa-searchengin nav-icon"></i>
                  <p>Domain Malware Check</p>
                </a>
              </li>
            </ul>
          </li>
           <li class="nav-item has-treeview">
            <a href="#" class="nav-link">
              <i class="nav-icon fa fa-plus"></i>
              <p>
                Reconnaissance
                <i class="fas fa-angle-left right"></i>
              </p>
            </a>
            <ul class="nav nav-treeview">
              <li class="nav-item">
                <a href="#urls" class="nav-link">
                  <i class="fas fa-globe nav-icon"></i>
                  <p>URLs</p>
                </a>
              </li>
              <li class="nav-item">
                <a href="#firebase" class="nav-link">
                  <i class="fas fa-database nav-icon"></i>
                  <p>Firebase DB</p>
                </a>
              </li>
              <li class="nav-item">
                <a href="#emails" class="nav-link">
                  <i class="fas fa-envelope nav-icon"></i>
                  <p>Emails</p>
                </a>
              </li>
              <li class="nav-item">
                <a href="#trackers" class="nav-link">
                  <i class="fas fa-user-secret nav-icon"></i>
                  <p>Trackers</p>
                </a>
              </li>
              <li class="nav-item">
                <a href="#strings" class="nav-link">
                  <i class="fas fa-font nav-icon"></i>
                  <p>Strings</p>
                </a>
              </li>
              <li class="nav-item">
                <a href="#secrets" class="nav-link">
                  <i class="fas fa-key nav-icon"></i>
                  <p>Hardcoded Secrets</p>
                </a>
              </li>
            </ul>
          </li>
           <li class="nav-item has-treeview">
            <a href="#" class="nav-link">
              <i class="nav-icon fas fa-th-large"></i>
              <p>
                Components
                <i class="fas fa-angle-left right"></i>
              </p>
            </a>
            <ul class="nav nav-treeview">
              <li class="nav-item">
                <a href="#activities" class="nav-link">
                  <i class="fa fa-language nav-icon"></i>
                  <p>Activities</p>
                </a>
              </li>
              <li class="nav-item">
                <a href="#services" class="nav-link">
                  <i class="fa fa-cogs nav-icon"></i>
                  <p>Services</p>
                </a>
              </li>
              <li class="nav-item">
                <a href="#receivers" class="nav-link">
                  <i class="fa fa-assistive-listening-systems nav-icon"></i>
                  <p>Receivers</p>
                </a>
              </li>
              <li class="nav-item">
                <a href="#providers" class="nav-link">
                  <i class="fa fa-database nav-icon"></i>
                  <p>Providers</p>
                </a>
              </li>
              <li class="nav-item">
                <a href="#libraries" class="nav-link">
                  <i class="fab fa-buffer nav-icon"></i>
                  <p>Libraries</p>
                </a>
              </li>
               <li class="nav-item">
                <a href="#files" class="nav-link">
                  <i class="far fa-copy nav-icon"></i>
                  <p>Files</p>
                </a>
              </li>
            </ul>
          </li>
            <li class="nav-item">
              <a href="../PDF/?md5={{ md5 }}" class="nav-link">
              <i class="nav-icon fas fa-file-pdf"></i>
              <p>
                PDF Report
              </p>
             </a>
            </li>
            <li class="nav-item">
              <a href="javascript:window.print()" class="nav-link">
              <i class="nav-icon fa fa-print"></i>
              <p>
                Print Report
              </p>
             </a>
            </li>
            {% if dynamic_analysis_done %}
            <li class="nav-item">
              <a href="../dynamic_report/?hash={{ md5 }}&amp;package={{ package_name }}" class="nav-link">
              <i class="nav-icon fas fa-file-alt"></i>
              <p>
                Dynamic Analysis Report
              </p>
             </a>
            </li>
            {% else %}
            <li class="nav-item">
              <a href="../android_dynamic/?hash={{md5}}&amp;package={{package_name}}" class="nav-link">
              <i class="nav-icon fa fa-play-circle"></i>
              <p>
                Start Dynamic Analysis
              </p>
             </a>
            </li>
            {% endif %}
        </ul>
      </nav>
      <!-- /.sidebar-menu -->
    </div>
    <!-- /.sidebar -->
{% endblock %}
{% block content %}
  <!-- Content Wrapper. Contains page content -->
<div class="content-wrapper">
  <!-- Content Header (Page header) -->
  <div class="content-header">
  <!--
    <div class="container-fluid">
      <div class="row mb-2">
        <div id="mobsf_header" align="center">
        </div>
      </div>
    </div>-->
  </div>
  <!-- /.content-header -->


 <!-- Main content -->
<a id="information" class="anchor"></a>
<section class="content">
    <div class="container-fluid">
      <div class="row">
        <div class="col-lg-12">
        
          <div class="card">
            <div class="card-body">
              <h5 class="card-title"></h5>
                <div class="row">
                <div class="col-2">
                  <p><strong><i class="fas fa-check-double"></i> APP SCORES</strong></p>
                  <img id="app_icon" src="{% if icon_found %}/download/{{ md5 }}-icon.png{% else %}{% static 'img/no_icon.png' %}{% endif %}"/>
                  {% if icon_hidden %}
                    <strong>Hidden Icon!</strong>
                  {% endif %}
                  <br/>
                  <span class="badge bg-info">Average CVSS</span> <strong>{{ average_cvss }} </strong><br/>
                  <span class="badge bg-{% if security_score < 50 %}danger{% elif security_score == 100 %}success{% else %}warning{% endif %}">Security Score</span> <strong>{{ security_score }}/100 </strong><br/>
                  {% if trackers.detected_trackers > 0 %}
                    <span class="badge bg-warning">Trackers Detection</span> <strong>{{ trackers.detected_trackers }}/{{ trackers.total_trackers }}</strong><br/>
                  {% else %}
                    <span class="badge bg-success">Trackers Detection</span> <strong>{{ trackers.detected_trackers }}/{{ trackers.total_trackers }}</strong><br/>
                  {% endif %}
                  {% if virus_total and virus_total.items|length > 9 %}
                    {% if virus_total.positives > 0 %} 
                      <span class="badge bg-danger">VirusTotal Detection</span> <strong>{{ virus_total.positives }}/{{ virus_total.total }}</strong><br/>
                    {% else %}
                      <span class="badge bg-success">VirusTotal Detection</span> <strong>{{ virus_total.positives }}/{{ virus_total.total }}</strong><br/>
                    {% endif %}
                  {% endif %}
                </div>
                <div class="col-6">
                  <p><strong><i class="fas fa-box-open"></i> FILE INFORMATION </strong></p>                         
                  <span class="badge bg-primary">File Name</span>
                  {{ file_name }}<br/>
                  <span class="badge bg-primary">Size</span>
                  {{ size }}<br/>
                  <span class="badge bg-primary">MD5</span>
                  {{ md5 }}<br/>
                  <span class="badge bg-primary">SHA1</span>
                  {{ sha1 }}<br/>           
                  <span class="badge bg-primary">SHA256</span>
                  {{ sha256 }}<br/>
                </div>
                <div class="col-4">
                  <p><strong><i class="fas fa-info"></i> APP INFORMATION </strong></p>                                       
                  <span class="badge bg-primary">App Name</span>
                  {{ app_name }}<br/>                                   
                  <span class="badge bg-primary">Package Name</span>
                  {{ package_name }}<br/>
                  <span class="badge bg-primary">Main Activity</span>
                  {{ main_activity }}<br/>
                  <span class="badge bg-primary">Target SDK</span>
                  {{ target_sdk }}           
                  <span class="badge bg-primary">Min SDK</span>
                    {{ min_sdk }}
                  <span class="badge bg-primary">Max SDK</span>
                    {{ max_sdk }}<br/>
                  <span class="badge bg-primary">Android Version Name</span>
                  {{ version_name }}
                <span class="badge bg-primary">Android Version Code</span>
                {{ version_code }}
                </div>    
              </div>

            </div>
          </div>
          </div>
          <!-- Play Store -->
          {% if not playstore_details.error %}
          <div class="col-lg-12">
          <div class="card">
            <div class="card-body">
                <p>
                <strong><i class="fab fa-google-play"></i> PLAYSTORE INFORMATION</strong>
                </p>
                    <span class="badge bg-info">Title</span>
                      {{ playstore_details.title }} <br/>                                     
                    <span class="badge bg-info">Score</span>
                      {{ playstore_details.score}}
                    <span class="badge bg-info">Installs</span>
                      {{ playstore_details.installs }}
                    <span class="badge bg-info">Price</span>
                        {{ playstore_details.price }}
                    <span class="badge bg-info">Android Version Support</span>
                      {{ playstore_details.androidVersionText }}
                      <span class="badge bg-info">Category</span>
                      {{ playstore_details.genre }}
                      <span class="badge bg-info">Play Store URL</span>
                        <a target="_blank" href="{{ playstore_details.url }}" rel="noopener noreferrer"> {{ package_name }} </a>
                    <br/>
                    <span class="badge bg-info">Developer</span>
                        {{playstore_details.developer}},
                       <span class="badge bg-info">Developer ID</span>
                        {{playstore_details.developerId}} <br/>
                        <span class="badge bg-info">Developer Address</span>
                        {{playstore_details.developerAddress}} <br/>
                        <span class="badge bg-info">Developer Website</span>
                        {{playstore_details.developerWebsite}} <br/>
                        <span class="badge bg-info">Developer Email</span>
                        {{playstore_details.developerEmail}}
                  <br/>
                  <span class="badge bg-info">Release Date</span>
                      {{ playstore_details.released }}
                  <span class="badge bg-info">Privacy Policy</span>
                  <a target="_blank" href="{{ playstore_details.privacyPolicy }}" rel="noopener noreferrer">Privacy link</a>
                  <br/>                                     
                      <span class="badge bg-info">Description</span>
                      <pre id="pre-wrap">{{ playstore_details.description }}</pre>
            </div>
          </div><!-- /.card -->
          </div>
          {% endif %}
      <!-- /.col -->
      <!-- row and container-->
      </div>
  </div>

  <!-- Boxes -->
   <div class="container-fluid">
      <div class="row">
        <div class="col-lg-12">
        
          <div class="card">
            <div class="card-body">
              <h5 class="card-title"></h5>
                <div class="row">
                        <!-- Boxes columns -->
                      <div class="col-12 col-sm-6 col-md-3">
                        <!-- small box -->
                        <div class="small-box bg-info">
                          <div class="inner">
                            <h3>{{ activities | length }}</h3>

                            <p>ACTIVITIES</p>
                          </div>
                          <div class="icon">
                            <i class="fa fa-language"></i>
                          </div>
                          <a href="#activities" class="small-box-footer">View <i class="fas fa-arrow-circle-down"></i></a>
                        </div>
                      </div>
                      <!-- ./col -->
                      <div class="col-12 col-sm-6 col-md-3">
                        <!-- small box -->
                        <div class="small-box bg-success">
                          <div class="inner">
                            <h3>{{ services | length }}</h3>

                            <p>SERVICES</p>
                          </div>
                          <div class="icon">
                            <i class="fa fa-cogs"></i>
                          </div>
                          <a href="#services" class="small-box-footer">View <i class="fas fa-arrow-circle-down"></i></a>
                        </div>
                      </div>
                      <!-- ./col -->
                      <div class="col-12 col-sm-6 col-md-3">
                        <!-- small box -->
                        <div class="small-box bg-warning">
                          <div class="inner">
                            <h3>{{ receivers | length }}</h3>

                            <p>RECEIVERS</p>
                          </div>
                          <div class="icon">
                            <i class="fa fa-assistive-listening-systems"></i>
                          </div>
                          <a href="#receivers" class="small-box-footer">View <i class="fas fa-arrow-circle-down"></i></a>
                        </div>
                      </div>
                      <!-- ./col -->
                      <div class="col-12 col-sm-6 col-md-3">
                        <!-- small box -->
                        <div class="small-box bg-danger">
                          <div class="inner">
                            <h3>{{ providers | length }}</h3>

                            <p>PROVIDERS</p>
                          </div>
                          <div class="icon">
                            <i class="fa fa-database"></i>
                          </div>
                          <a href="#providers" class="small-box-footer">View <i class="fas fa-arrow-circle-down"></i></a>
                        </div>
                      <!-- /.row -->
                    </div><!-- /.container-fluid -->
                        <div class="col-12 col-sm-6 col-md-3">
                        <div class="info-box">
                          <span class="info-box-icon bg-info elevation-1"><i class="fas fa-language"></i></span>

                          <div class="info-box-content">
                            <span class="info-box-text">Exported <br/>Activities</span>
                            <span class="info-box-number">
                              {{ exported_count.exported_activities }}
                            </span>
                          </div>
                          <!-- /.info-box-content -->
                        </div>
                        <!-- /.info-box -->
                      </div>
                      <!-- /.col -->
                      <div class="col-12 col-sm-6 col-md-3">
                        <div class="info-box mb-3">
                          <span class="info-box-icon bg-success elevation-1"><i class="fas fa-cogs"></i></span>

                          <div class="info-box-content">
                            <span class="info-box-text">Exported <br/>Services</span>
                            <span class="info-box-number">{{ exported_count.exported_services }}</span>
                          </div>
                          <!-- /.info-box-content -->
                        </div>
                        <!-- /.info-box -->
                      </div>
                      <!-- /.col -->

                      <!-- fix for small devices only -->
                      <div class="clearfix hidden-md-up"></div>

                      <div class="col-12 col-sm-6 col-md-3">
                        <div class="info-box mb-3">
                          <span class="info-box-icon bg-warning elevation-1"><i class="fas fa-assistive-listening-systems"></i></span>

                          <div class="info-box-content">
                            <span class="info-box-text">Exported <br/>Receivers</span>
                            <span class="info-box-number">{{ exported_count.exported_receivers }}</span>
                          </div>
                          <!-- /.info-box-content -->
                        </div>
                        <!-- /.info-box -->
                      </div>
                      <!-- /.col -->
                      <div class="col-12 col-sm-6 col-md-3">
                        <div class="info-box mb-3">
                          <span class="info-box-icon bg-danger elevation-1"><i class="fas fa-database"></i></span>

                          <div class="info-box-content">
                            <span class="info-box-text">Exported <br/>Providers</span>
                            <span class="info-box-number">{{exported_count.exported_providers}}</span>
                          </div>
                          <!-- /.info-box-content -->
                        </div>
                        <!-- /.info-box -->
                      </div>
                </div>
            </div>
          </div>

        </div>
      </div>
    </div>  
  </section>
  <!-- =========================end information==================================== -->



<a id="scan_options" class="anchor"></a>
<section class="content">
      <div class="container-fluid">
        <div class="row">
            <div class="col-lg-4">
            <div class="card">
              <div class="card-body">
                <p>
                <strong><i class="fas fa-cog"></i> SCAN OPTIONS</strong>
                </p>
                <p> <a href="../StaticAnalyzer/?checksum={{ md5 }}&amp;name={{ file_name }}&amp;type=apk&amp;rescan=1" class="btn btn-info" role="button"><i class="fa fa-sync"></i> Rescan</a></p>
                <p>
                  <a href="../android_dynamic/?hash={{md5}}&amp;package={{package_name}}" class="btn btn-success" role="button"><i class="fa fa-play-circle"></i> Start Dynamic Analysis</a>
                </p>
              </div>
            </div><!-- /.card -->
            </div>
            <div class="col-lg-8">
              <div class="card">
                <div class="card-body">
                    <p>
                    <strong><i class="fas fa-file-code"></i> DECOMPILED CODE</strong>
                  </p>
                  <p>
                    <a target="_blank" href="../ManifestView/?md5={{ md5 }}&amp;type={{ app_type }}&amp;bin=1" role="button" class="btn btn-primary"><i class="fa fa-eye"></i>  View AndroidManifest.xml</a>
<<<<<<< HEAD
                    <a href="../Java/?md5={{ md5 }}&amp;type={{ app_type }}" class="btn btn-info" role="button"><i class="fa fa-code"></i> View Java</a>
                    <a href="../Smali/?md5={{ md5 }}&amp;type=smali" class="btn btn-info" role="button"><i class="fa fa-code"></i> View Smali</a>
=======
                    <a href="../Java/?md5={{ md5 }}&amp;type={{ app_type }}" class="btn btn-info" role="button"><i class="fa fa-code"></i> View Source</a>
                    <a href="../Smali/?md5={{ md5 }}" class="btn btn-info" role="button"><i class="fa fa-code"></i> View Smali</a>
>>>>>>> a020e9ea
                    </p>
                    <p>
                    <a href="../generate_downloads/?hash={{ md5 }}&amp;file_type=java" class="btn btn-warning" role="button"> <i class="fa fa-download"></i> Download Java Code</a>
                    <a href="../generate_downloads/?hash={{ md5 }}&amp;file_type=smali" class="btn btn-warning"> <i class="fa fa-download"></i> Download Smali Code</a> 
                    <a href="../generate_downloads/?hash={{ md5 }}&amp;file_type=apk" class="btn btn-warning"> <i class="fa fa-download"></i> Download APK</a> 
                    </p>
                </div>
              </div>
            </div>

            <!-- end row -->
            </div>
        </div>
</section>
  <!-- ===========================end scan options================================== -->
<a id="certificate" class="anchor"></a>
<section class="content">
  <div class="container-fluid">
    <div class="row">
        <div class="col-lg-12">
        <div class="card">
          <div class="card-body">
              <p>
                <strong><i class="fa fa-certificate"></i> SIGNER CERTIFICATE</strong>
            </p>
              <pre><code>{{ certificate_analysis.certificate_info }}</code></pre>
              <!--Cert status-->
              <div class="table-responsive">
                  <table id="table_cert" class="table table-bordered table-hover table-striped">
                      <thead>
                          <tr>
                              <th>STATUS</th>
                              <th>DESCRIPTION</th>
                          </tr>
                      </thead>
                      <tbody>
                          {% for find in certificate_analysis.certificate_findings %}
                          <tr>
                          <td>
                          {% if find.0 == 'bad' %}
                            <span class="badge bg-danger">bad</span>
                          {% elif find.0  == 'good' %}
                            <span class="badge bg-success">secure</span>
                          {% elif find.0  == 'warning' %}
                            <span class="badge bg-warning">warning</span>
                          {% endif %}
                          </td>
                          <td>{{ find.1 }}</td>
                          </tr>
                          {% endfor %}
                      </tbody>
                  </table>
           </div>
          </div>
        </div><!-- /.card -->
        </div>
        <!-- end row -->
        </div>
    </div>

</section>
 <!-- ===========================end cert ================================== -->
<a id="permissions" class="anchor"></a>
<section class="content">
  <div class="container-fluid">
    <div class="row">
        <div class="col-lg-12">
        <div class="card">
          <div class="card-body">
             <p>
             <strong><i class="fa fa-list"></i> APPLICATION PERMISSIONS</strong>
             <p>
             <div class="table-responsive">
                  <table id="table_permissions" class="table table-bordered table-hover table-striped">
                      <thead>
                          <tr>
                              <th>PERMISSION</th>
                              <th>STATUS</th>
                              <th>INFO </th>
                              <th>DESCRIPTION</th>
                          </tr>
                      </thead>
                      <tbody>
                          {% for perm,desc in permissions.items %}
                          <tr>
                          <td>{{ perm }}</td>
                          <td>
                          {% if desc.status == 'dangerous' %}
                            <span class="badge bg-danger">dangerous</span>
                          {% elif desc.status == 'normal' %}
                            <span class="badge bg-info">normal</span>
                          {% elif desc.status == 'signatureOrSystem' %}
                            <span class="badge bg-warning">SignatureOrSystem</span>
                          {% elif desc.status == 'signature' %}
                            <span class="badge bg-success">signature</span>
                          {% endif %}
                          </td>
                          <td>{{ desc.info }}</td>
                          <td>{{ desc.description }}</td>
                          </tr>
                          {% endfor %}
                      </tbody>
                  </table>
                                
           </div>
              
          </div>
        </div><!-- /.card -->
        </div>
        <!-- end row -->
        </div>
    </div>
</section>
 <!-- ===========================end permission ================================== -->
 <a id="binary_analysis" class="anchor"></a>
 <section class="content">
  <div class="container-fluid">
    <div class="row">
        <div class="col-lg-12">
        <div class="card">
          <div class="card-body">
              <p>
             <strong><i class="fa fa-flag"></i> SHARED LIBRARY BINARY ANALYSIS</strong>
             </p>
              <div class="table-responsive">
              <table id="table_binary" class="table table-bordered table-hover table-striped">
                  <thead>
                      <tr>
                          <th>NO</th>
                          <th>ISSUE</th>
                          <th>SEVERITY</th>
                          <th>DESCRIPTION</th>
                          <th>FILES</th>
                          
                      </tr>
                  </thead>
                  <tbody>
                    {% for item in binary_analysis %}
                      <tr>
                        <td>{{ forloop.counter }}</td>
                        <td>
                        {{item|key:"title" | safe}}
                        </td>
                        <td>
                          {% if item|key:"stat" == "high" %}
                            <span class="badge bg-danger">high</span>
                          {% elif item|key:"stat" == "info" %}
                            <span class="badge bg-info">info</span>
                          {% elif item|key:"stat" == "medium" %}
                            <span class="badge bg-warning">medium</span>
                          {% endif %}
                         
                        </td>
                        <td>
                        {{item|key:"desc" | safe}}
                        </td>
                        <td>
                        {{item|key:"file"}}
                        </td>
   
                       </tr>
                     {% endfor %}
                    {% if not binary_analysis  %}
                       <tr>
                         <td></td>
                         <td>
                           <p> No issue found </p>
                         </td>
                         <td>
                           <span class="badge bg-info">info</span>
                         </td>
                          <td>
                           <p> </p>
                         </td>
                          <td>
                           <p></p>
                         </td>
                       </tr>
                    {% endif %}
                    </tbody>
                    </table>
                  </div>
              
          </div>
        </div><!-- /.card -->
        </div>
        <!-- end row -->
        </div>
    </div>
</section>
 <!-- ===========================end binary analysis ================================== -->
  <a id="android_api" class="anchor"></a>
 <section class="content">
  <div class="container-fluid">
    <div class="row">
        <div class="col-lg-12">
        <div class="card">
          <div class="card-body">
              <p>
             <strong><i class="fab fa-android"></i> ANDROID API</strong>
             </p>
              <div class="table-responsive">
                <table id="table_so" class="table table-bordered table-hover table-striped">
                   <thead>
                      <tr>
                        <th>API</th>
                        <th>FILES</th>
                      </tr>
                    </thead>
                    <tbody>
                   {% for rule, details in android_api.items %}
                  <tr>
                    <td>
                    {{ details.metadata.description }}
                    </td>
                    <td>
<<<<<<< HEAD
                    {% for path in details|key:"path" %}
                    <a href="../Java/?md5={{ md5 }}&amp;type={{ app_type }}&amp;file={{ path }}"> {{ path }}</a>
=======
                     {% for file_path, lines in details.files.items %}
                    <a href="../ViewSource/?file={{ file_path }}&amp;md5={{ md5 }}&amp;type={{app_type}}&amp;lines={{ lines }}"> {{ file_path }}</a>
>>>>>>> a020e9ea
                    <br/>
                    {% endfor %}
                    </td>
                  </tr>    
                    {% endfor %} 
                  </tbody>
                  </table>
                  </div>
          </div>
        </div><!-- /.card -->
        </div>
        <!-- end row -->
        </div>
    </div>
</section>
 <!-- ===========================end api analysis ================================== -->
 <a id="browsable" class="anchor"></a>
 <section class="content">
  <div class="container-fluid">
    <div class="row">
        <div class="col-lg-12">
        <div class="card">
          <div class="card-body">
              <p>
             <strong><i class="fas fa-clone"></i> BROWSABLE ACTIVITIES</strong>
             </p>
              <div class="table-responsive">
                <table id="table_browsable" class="table table-bordered table-hover table-striped">
                    <thead>
                          <tr>
                              <th>ACTIVITY</th>
                              <th>INTENT</th>   
                          </tr>
                      </thead>
                      <tbody>
                      {% for activity,intent_details in browsable_activities.items %}
                          <tr>
                            <td>{{activity}}</td>
                            <td>
                                   {% if intent_details|key:"schemes" %}
                                      <strong>Schemes</strong>: 
                                      {% for scheme in intent_details|key:"schemes" %}
                                        {{scheme}},
                                      {% endfor %}
                                       <br/>
                                   {% endif %}
                                   {% if intent_details|key:"hosts" %}
                                      <strong>Hosts:</strong> {% for host in intent_details|key:"hosts" %}
                                        {{host}},
                                      {% endfor %} 
                                      <br/>
                                   {% endif %}
                                   {% if intent_details|key:"ports" %}
                                      <strong>Ports:</strong> {% for port in intent_details|key:"ports" %}
                                        {{port}},
                                      {% endfor %} 
                                      <br/>
                                   {% endif %}
                                   {% if intent_details|key:"mime_types" %}
                                      <strong>Mime Types:</strong> {% for mime in intent_details|key:"mime_types" %}
                                        {{mime}},
                                      {% endfor %} 
                                      <br/>
                                   {% endif %}
                                   {% if intent_details|key:"paths" %}
                                      <strong>Paths:</strong> {% for path in intent_details|key:"paths" %}
                                        {{path}},
                                      {% endfor %} 
                                      <br/>
                                   {% endif %}
                                   {% if intent_details|key:"path_prefixs" %}
                                      <strong>Path Prefixes:</strong> {% for prefix in intent_details|key:"path_prefixs" %}
                                        {{prefix}},
                                      {% endfor %} 
                                      <br/>
                                   {% endif %}
                                   {% if intent_details|key:"path_patterns" %}
                                      <strong>Path Patterns:</strong> {% for pattern in intent_details|key:"path_patterns" %}
                                        {{pattern}},
                                      {% endfor %} 
                                      <br/>
                                   {% endif %}
                              {% endfor %}
                            </td>
                          </tr>
                    </tbody>
                  </table>
                  </div>
          </div>
        </div><!-- /.card -->
        </div>
        <!-- end row -->
        </div>
    </div>
</section>
 <!-- ===========================end browsable activities ================================== -->
 <a id="network_security" class="anchor"></a>
 <section class="content">
  <div class="container-fluid">
    <div class="row">
        <div class="col-lg-12">
        <div class="card">
          <div class="card-body">
            <p>
             <strong><i class="fas fa-lock"></i> NETWORK SECURITY</strong>
             </p>
              <div class="table-responsive">
                <table id="table_manifest" class="table table-bordered table-hover table-striped">
                      <thead>
                      <tr>
                          <th>NO</th>
                          <th>SCOPE</th>
                          <th>SEVERITY</th>
                          <th>DESCRIPTION</th>
                        </tr>
                    </thead>
                    <tbody>
                    {% for item in network_security %}
                      <tr>
                        <td>{{ forloop.counter }}</td>
                        <td>
                         {% for url in item.scope %}
                          {{ url }}</br>
                        {% endfor %}
                        </td>
                        <td>
                          {% if item.severity == "high" %}
                            <span class="badge bg-danger">high</span>
                          {% elif item.severity == "good" %}
                            <span class="badge bg-success">good</span>
                          {% elif item.severity == "info" %}
                            <span class="badge bg-info">info</span>
                          {% elif item.severity == "warning" %}
                            <span class="badge bg-warning">medium</span>
                          {% endif %}
                        </td>
                        <td>
                        {{item.description }}
                        </td>
                       </tr>
                     {% endfor %}
                    </tbody>
                  </table>
                  </div>
          </div>
        </div><!-- /.card -->
        </div>
        <!-- end row -->
        </div>
    </div>
</section>
 <!-- ===========================end network security ================================== -->
 <a id="manifest" class="anchor"></a>
 <section class="content">
  <div class="container-fluid">
    <div class="row">
        <div class="col-lg-12">
        <div class="card">
          <div class="card-body">
            <p>
             <strong><i class="fas fa-search"></i> MANIFIEST ANALYSIS</strong>
             </p>
              <div class="table-responsive">
                <table id="table_manifest" class="table table-bordered table-hover table-striped">
                      <thead>
                      <tr>
                          <th>NO</th>
                          <th>ISSUE</th>
                          <th>SEVERITY</th>
                          <th>DESCRIPTION</th>
                        </tr>
                    </thead>
                    <tbody>
                                      
                    {% for item in manifest_analysis %}
                      <tr>
                        <td>{{ forloop.counter }}</td>
                        <td>
                        {{item|key:"title" | safe}}
                        </td>
                        <td>

                          {% if item|key:"stat" == "high" %}
                            <span class="badge bg-danger">high</span>
                          {% elif item|key:"stat" == "info" %}
                            <span class="badge bg-info">info</span>
                          {% elif item|key:"stat" == "medium" %}
                            <span class="badge bg-warning">medium</span>
                          {% endif %}
                         
                        </td>
                        <td>
                        {{item|key:"desc"}}
                        </td>
   
                       </tr>
                     {% endfor %}
                    </tbody>
                  </table>
                  </div>
          </div>
        </div><!-- /.card -->
        </div>
        <!-- end row -->
        </div>
    </div>
</section>
 <!-- ===========================end manifest analysis ================================== -->
  <a id="code_analysis" class="anchor"></a>
<section class="content">
  <div class="container-fluid">
    <div class="row">
        <div class="col-lg-12">
        <div class="card">
          <div class="card-body">
            <p>
             <strong><i class="fas fa-code"></i> CODE ANALYSIS</strong>
             </p>
              <div class="table-responsive">
                <table id="table_code" class="table table-bordered table-hover table-striped">
                    <thead>
                    <tr>
                      <th>NO</th>
                      <th>ISSUE</th>
                      <th>SEVERITY</th>
                      <th>STANDARDS</th>
                      <th>FILES</th>
                  </tr>
                    </thead>
                      <tbody>
               {% for rule, details in code_analysis.items %}
                  <tr>
                  <td>{{ forloop.counter }}</td>
                  <td>
                  {{ details.metadata.description }}
                  </td>
                  <td>
                    {% if details.metadata.severity == "high" %}
                      <span class="badge bg-danger">high</span>
                      {% elif details.metadata.severity == "good" %}
                      <span class="badge bg-success">secure</span>
                      {% elif details.metadata.severity == "warning" %}
                      <span class="badge bg-warning">warning</span>
                      {% elif details.metadata.severity == "info" %}
                      <span class="badge bg-info">info</span>
                      {% endif %}
                  </td>
                  <td>
                      <strong>CVSS V2:</strong>
                      {{ details.metadata.cvss }}
                      {% if details.metadata.cvss > 6 %}
                        (high)
                      {% elif details.metadata.cvss == 0 %}
                        (info)
                      {% elif details.metadata.cvss >= 4 %}
                        (medium)
                      {% elif details.metadata.cvss < 4 %}
                        (low)
                      {% endif %}
                      {% if details.metadata.cwe %}</br> <strong>CWE: </strong>{{ details.metadata.cwe }}{% endif %}
                      {% if details.metadata|key:"owasp-mobile" %}</br> <strong>OWASP Top 10: </strong>{{ details.metadata|key:"owasp-mobile" }}{% endif %}
                      {% if details.metadata.masvs %}</br> <strong>OWASP MASVS: </strong>{{ details.metadata.masvs }}{% endif %}
                  </td>
                  <td>
<<<<<<< HEAD
                  {% for path in details|key:"path" %}
                   <a href="../Java/?md5={{ md5 }}&amp;type={{ app_type }}&amp;file={{ path }}"> {{ path }}</a>
=======
                  {% for file_path, lines in details.files.items %}
                   <a href="../ViewSource/?file={{ file_path }}&amp;md5={{ md5 }}&amp;type={{app_type}}&amp;lines={{ lines}}"> {{ file_path }}</a>
>>>>>>> a020e9ea
                  <br/>
                  {% endfor %}
                  </td>
                </tr>    
              {% endfor %} 
              </tbody>
            </table>
            </div>
          </div>
        </div><!-- /.card -->
        </div>
        <!-- end row -->
        </div>
    </div>
</section>
 <!-- ===========================end code analysis ================================== -->
<a id="file_analysis" class="anchor"></a>
<section class="content">
  <div class="container-fluid">
    <div class="row">
        <div class="col-lg-12">
        <div class="card">
          <div class="card-body">
            <p>
             <strong><i class="fa fa-file"></i> FILE ANALYSIS</strong>
             </p>
              <div class="table-responsive">
                <table id="table_file" class="table table-bordered table-hover table-striped">
                    <thead>
                        <tr>
                            <th>NO</th>
                            <th>ISSUE</th>
                            <th>FILES</th>
                        </tr>
                    </thead>
                    <tbody>
                  {% for item in file_analysis %}
                    <tr>
                    <td>{{ forloop.counter }}</td>
                    <td>
                    {{ item|key:"finding" }}
                    </td>
                     <td>
                     {% for cert_f in item|key:"files" %}
                      {{ cert_f }}<br />
                     {% endfor %} 
                    </td>
                  </tr>    
                {% endfor %} 
              </tbody>
            </table>
            </div>
          </div>
        </div><!-- /.card -->
        </div>
        <!-- end row -->
        </div>
    </div>
</section>
 <!-- ===========================end file analysis ================================== -->
 <a id="apkid" class="anchor"></a>
<section class="content">
  <div class="container-fluid">
    <div class="row">
        <div class="col-lg-12">
        <div class="card">
          <div class="card-body">
            <p>
             <strong><i class="fas fa-fingerprint"></i> APKiD ANALYSIS</strong>
             </p>
              <div class="table-responsive">
                <table id="table_apkid" class="table table-bordered table-hover table-striped">
                  <thead>
                      <tr>
                          <th>DEX</th>
                          <th>DETECTIONS</th>
                      </tr>
                  </thead>
                  <tbody>
                      {% if apkid %}
                       {% for file, details in apkid.items %}
                       <tr>
                         <td>
                             {{file}}
                        </td>
                        <td>
                            <table class="table table-bordered table-hover table-striped">
                              <thead>
                                  <tr>
                                      <th>FINDINGS</th>
                                      <th>DETAILS</th>
                                  </tr>
                              </thead>
                            <tbody>
                            {% for detail, idens in details.items %}
                            <tr>
                              <td>
                               {% if detail == "anti_vm" %}
                               <span class="badge bg-warning">Anti-VM Code</span>
                               {% elif detail == "anti_disassembly" %}
                               <span class="badge bg-warning">Anti Disassembly Code</span>
                               {% elif detail == "anti_debug" %}
                               <span class="badge bg-warning">Anti Debug Code</span>
                               {% elif detail == "compiler" %}
                               <span class="badge bg-info">Compiler</span>
                               {% elif detail == "abnormal" %}
                               <span class="badge bg-warning">Abnormal Code</span>
                               {% elif detail == "obfuscator" %}
                               <span class="badge bg-warning">Obfuscator</span>
                               {% elif detail == "protector" %}
                               <span class="badge bg-info">Protector</span>
                               {% elif detail == "packer" %}
                               <span class="badge bg-danger">Packer Found</span>
                               {% elif detail == "dropper" %}
                               <span class="badge bg-danger">Dropper Found</span>
                               {% elif detail == "manipulator" %}
                               <span class="badge bg-warning">Manipulator Found</span>
                               {% else %}
                               <span class="badge bg-info">{{detail}}</span>
                               {% endif %}
                            </td>
                              <td> {% for idn in idens %} {{ idn }}<br/> {% endfor %}</td>
                            </tr>
                            {% endfor %}
                           </tbody>
                            </table>
                        </td>
                 
                        </tr>
                         {% endfor %}
                      {% else %}
                      <p align="center"><strong>APKiD not enabled.</strong></p>
                      {% endif %}
                    </tbody>
                            
            </table>
            </div>
          </div>
        </div><!-- /.card -->
        </div>
        <!-- end row -->
        </div>
    </div>
</section>
 <!-- ===========================end apkid analysis ================================== -->
{% if virus_total %}
<a id="virus_total" class="anchor"></a>
<section class="content">
  <div class="container-fluid">
    <div class="row">
        <div class="col-lg-12">
        <div class="card">
          <div class="card-body">
            <p>
             <strong><i class="fas fa-spider"></i> VIRUSTOTAL SCAN</strong>
             </p>
               <div class="table-responsive">
                 {% if virus_total.items|length < 9 %} {% comment %} Basic check to determine if the response is a msg or a result {% endcomment %}
                    <p align="left">&nbsp;&nbsp;<strong>{{ virus_total.verbose_msg }}</strong></p>
                 {% else %}
                    <p align="left">&nbsp;&nbsp;<strong> {{ virus_total.positives }} / {{ virus_total.total }}&nbsp; AVs found this file Malicious! </strong> &nbsp;&nbsp;<a href="{{ virus_total.permalink }}" target="_blank" rel="noopener"><i class="fas fa-th-list"></i> Full Report</a></p>
                    {% if virus_total.positives > 0 %}
                        <table id="table_vt" class="table table-bordered table-hover table-striped">
                            <thead>
                                <tr>
                                    <th>AV</th>
                                    <th>DETECTION</th>
                                </tr>
                            </thead>
                            <tbody>
                            {% for av_name,av_result in virus_total.scans.items %}
                                {% if av_result.detected == True %}
                                   <tr>
                                        <td>
                                            {{ av_name }}
                                        </td>
                                       <td>
                                            <span class="badge bg-danger">{{ av_result.result }}</span>
                                        </td>
                                  </tr>
                                {% endif %}
                            {% endfor %}
                            </tbody>
                        </table>
                        {% endif %}{% comment %} if results.positive > 0 {% endcomment %}
                     {% endif %}{% comment %} if this is the upload msg or a result {% endcomment %}
                 </div>
          </div>
        </div><!-- /.card -->
        </div>
        <!-- end row -->
        </div>
    </div>
</section>
{% endif %}
<!-- ===========================end virus total ================================== -->
<a id="malware_check" class="anchor"></a>
<section class="content">
  <div class="container-fluid">
    <div class="row">
        <div class="col-lg-12">
        <div class="card">
          <div class="card-body">
            <p>
             <strong><i class="fab fa-searchengin"></i> DOMAIN MALWARE CHECK</strong>
             </p>
              <div class="table-responsive">
              {% if domains %} 
             <table id="table_malware" class="table table-bordered table-hover table-striped">
                  <thead>
                  <tr>
                     <th>DOMAIN</th>
                     <th>STATUS</th>
                     <th>GEOLOCATION</th>
                  </tr>
                 </thead>
                 <tbody>
                 {% for domain, details in domains.items %}
                  <tr><td>{{domain}}</td><td> 

                    {% if details|key:"bad" == "yes" %}
                    <span class="badge bg-danger">malware</span><br/>
                      <pre>
                      <strong>URL: </strong>{{details|key:"domain_or_url"}}
                      <strong>IP: </strong><span class="badge bg-danger">{{details|key:"ip"}}</span>
                      <strong>Description: </strong>{{details|key:"desc"}}
                      </pre>
                  {% else %}
                    <span class="badge bg-success">good</span><br/>
                  {% endif %}
                  </td>
                  <td>
                    {% if details|key:"geolocation" %}
                      <strong>IP: </strong>{{details|key:"geolocation"|key:"ip"}}  <br/>
                      <strong>Country: </strong>{{details|key:"geolocation"|key:"country_long"}} <br/>
                      <strong>Region: </strong>{{details|key:"geolocation"|key:"region"}} <br/>
                      <strong>City: </strong>{{details|key:"geolocation"|key:"city"}} <br/>
                      <strong>Latitude: </strong>{{details|key:"geolocation"|key:"latitude"}} <br/>
                      <strong>Longitude: </strong>{{details|key:"geolocation"|key:"longitude"}} <br/>
                      <strong>View: <a target="_blank" href="http://maps.google.com/maps?q={{details|key:"geolocation"|key:"latitude"}},{{details|key:"geolocation"|key:"longitude"}}">Google Map</a>
                    {% else %}
                    No Geolocation information available.
                    {% endif %}
                  </td>
                  </tr>
                  {% endfor %}
                </tbody>
            </table>
             {% endif %}
            </div>
          </div>
        </div><!-- /.card -->
        </div>
        <!-- end row -->
        </div>
    </div>
</section>
 <!-- ===========================end domain malware check ================================== -->
 <a id="urls" class="anchor"></a>
<section class="content">
  <div class="container-fluid">
    <div class="row">
        <div class="col-lg-12">
        <div class="card">
          <div class="card-body">
            <p>
             <strong><i class="fas fa-globe"></i> URLS</strong>
             </p>
              <div class="table-responsive">
              {% if urls %} 
             <table id="table_urls" class="table table-bordered table-hover table-striped">
                  <thead>
                  <tr>
                     <th>URL</th>
                     <th>FILE</th>
                  </tr>
                 </thead>
                 <tbody>
                  {% for urldict in urls %}
                    <tr>
                       <td>
                       {% for u in urldict|key:"urls" %}
                         {{ u }} <br/>
                       {% endfor %}
                        </td>

                       <td>
                          <a href="../Java/?md5={{ md5 }}&amp;type={{ app_type }}&amp;file={{urldict|key:"path"}}">{{urldict|key:"path"}}</a>
                       </td>
                    </tr>
                  {% endfor %} 
                </tbody>
            </table>
            {% endif %}
            </div>
          </div>
        </div><!-- /.card -->
        </div>
        <!-- end row -->
        </div>
    </div>
</section>
 <!-- ===========================end urls ================================== -->
 <a id="firebase" class="anchor"></a>
<section class="content">
  <div class="container-fluid">
    <div class="row">
        <div class="col-lg-12">
        <div class="card">
          <div class="card-body">
            <p>
             <strong><i class="fas fa-database"></i> FIREBASE DATABASE</strong>
             </p>
              <div class="table-responsive">
               {% if firebase_urls %} 
             <table id="table_firebase" class="table table-bordered table-hover table-striped">
                  <thead>
                  <tr>
                     <th>FIREBASE URL</th>
                     <th>DETAILS</th>
                  </tr>
                 </thead>
               
                 <tbody>
                  {% for item in firebase_urls %}
                    <tr>
                       <td>
                       {{ item.url }}
                        </td>
                       <td>
                         {% if item.open %}
                          <span class="badge bg-danger">insecure</span><br/>Firebase Database is exposed publicly.
                        {% else %}
                         <span class="badge bg-primary">Info</span><br/>App talks to a Firebase database.
                         {% endif %}
                       </td>
                    </tr>
                  {% endfor %} 
               </tbody>
            </table>
             {% endif %}
            </div>
          </div>
        </div><!-- /.card -->
        </div>
        <!-- end row -->
        </div>
    </div>
</section>
 <!-- ===========================end firebase db ================================== -->
 <a id="emails" class="anchor"></a>
<section class="content">
  <div class="container-fluid">
    <div class="row">
        <div class="col-lg-12">
        <div class="card">
          <div class="card-body">
             <p>
             <strong><i class="fas fa-envelope"></i> EMAILS</strong>
             </p>
              <div class="table-responsive">
                {% if emails %} 
             <table id="table_emails" class="table table-bordered table-hover table-striped">
                  <thead>
                  <tr>
                     <th>EMAIL</th>
                     <th>FILE</th>
                  </tr>
                 </thead>
                 <tbody>
                 {% for email_dict in emails %}
                    <tr>
                       <td>
                       {% for e in email_dict|key:"emails" %}
                         {{ e }} <br/>
                       {% endfor %}
                        </td>
                       <td>
                          <a href="../Java/?md5={{ md5 }}&amp;type={{ app_type }}&amp;file={{email_dict|key:"path"}}">{{email_dict|key:"path"}}</a>
                       </td>
                    </tr>
                  {% endfor %} 
                  </tbody>
            </table>
              {% endif %}
            </div>
          </div>
        </div><!-- /.card -->
        </div>
        <!-- end row -->
        </div>
    </div>
</section>
 <!-- ===========================end emails ================================== -->
<a id="trackers" class="anchor"></a>
<section class="content">
  <div class="container-fluid">
    <div class="row">
        <div class="col-lg-12">
        <div class="card">
          <div class="card-body">
             <p>
             <strong><i class="fas fa-user-secret"></i> TRACKERS</strong>
             </p>
              <div class="table-responsive">
              {% if trackers %}
               <table id="table_trackers" class="table table-bordered table-hover table-striped">
                <thead>
                  <tr>
                    <th>TRACKER NAME</th>
                    <th>URL</th>
                  </tr>
                </thead>
               <tbody>
                {% for trk in trackers|key:"trackers" %}
                <tr>
                  {% for k, v in trk.items %}
                  <td>
                    {{k}}
                  </td>
                  <td>
                    <a target="_blank" href="{{v}}" rel="noopener noreferrer">{{v}}</a>
                  </td>
                  {% endfor %}
                </tr>
                {% endfor %}
              </tbody>
            </table>
             {% endif %}
            </div>
          </div>
        </div><!-- /.card -->
        </div>
        <!-- end row -->
        </div>
    </div>
</section>
 <!-- ===========================end trackers ================================== -->
 <a id="strings" class="anchor"></a>
<section class="content">
  <div class="container-fluid">
    <div class="row">
        <div class="col-lg-12">
        <div class="card">
          <div class="card-body">
             <p>
             <strong><i class="fas fa-font"></i> STRINGS</strong>
             </p>
               <div class="list-group">
                  <p>  
                    {% for val in strings %}
                     {{ val }}<br/>
                    {% endfor %}                  
                  </p>
              </div>
            </div>
          </div>
        </div><!-- /.card -->
        </div>
        <!-- end row -->
        </div>
</section>
 <!-- ===========================end strings ================================== -->
 <a id="secrets" class="anchor"></a>
<section class="content">
  <div class="container-fluid">
    <div class="row">
        <div class="col-lg-12">
        <div class="card">
          <div class="card-body">
             <p>
             <strong><i class="fas fa-key"></i> POSSIBLE HARDCODED SECRETS</strong>
             </p>
               <div class="list-group">
                  <p>  
                    {% for val in secrets %}
                     {{ val }}<br/>
                    {% endfor %}                  
                  </p>
              </div>
            </div>
          </div>
        </div><!-- /.card -->
        </div>
        <!-- end row -->
        </div>
</section>
 <!-- ===========================end secrets ================================== -->

 <a id="activities" class="anchor"></a>
<section class="content">
  <div class="container-fluid">
    <div class="row">
        <div class="col-lg-12">
        <div class="card">
          <div class="card-body">
             <p>
             <strong><i class="fa fa-language"></i> ACTIVITIES</strong>
             </p>
               <div class="list-group">
                  <p>  
                    {% for act in activities %}
                      {{ act}} <br/>
                    {% endfor %}               
                  </p>
              </div>
            </div>
          </div>
        </div><!-- /.card -->
        </div>
        <!-- end row -->
        </div>
</section>
 <!-- ===========================end activities ================================== -->
<a id="services" class="anchor"></a>
<section class="content">
  <div class="container-fluid">
    <div class="row">
        <div class="col-lg-12">
        <div class="card">
          <div class="card-body">
             <p>
             <strong><i class="fa fa-cogs"></i> SERVICES</strong>
             </p>
               <div class="list-group">
                  <p>  
                     {% for srv in services %}
                        {{ srv}} <br/>
                    {% endfor %}                  
                  </p>
              </div>
            </div>
          </div>
        </div><!-- /.card -->
        </div>
        <!-- end row -->
        </div>
</section>
 <!-- ===========================end services ================================== -->
 <a id="receivers" class="anchor"></a>
 <section class="content">
  <div class="container-fluid">
    <div class="row">
        <div class="col-lg-12">
        <div class="card">
          <div class="card-body">
             <p>
             <strong><i class="fa fa-assistive-listening-systems"></i> RECEIVERS</strong>
             </p>
               <div class="list-group">
                  <p>  
                      {% for rcv in receivers %}
                    {{ rcv}} <br/>
                  {% endfor %}               
                  </p>
              </div>
            </div>
          </div>
        </div><!-- /.card -->
        </div>
        <!-- end row -->
        </div>
    
</section>
 <!-- ===========================end receivers ================================== -->
  <a id="providers" class="anchor"></a>
 <section class="content">
  <div class="container-fluid">
    <div class="row">
        <div class="col-lg-12">
        <div class="card">
          <div class="card-body">
             <p>
             <strong><i class="fa fa-database"></i> PROVIDERS</strong>
             </p>
               <div class="list-group">
                  <p>  
                  {% for prv in providers %}
                    {{ prv }} <br/>
                  {% endfor %}                            
                  </p>
              </div>
            </div>
          </div>
        </div><!-- /.card -->
        </div>
        <!-- end row -->
    </div>
</section>
 <!-- ===========================end providers ================================== -->
<a id="libraries" class="anchor"></a>
<section class="content">
  <div class="container-fluid">
  <div class="row">
      <div class="col-lg-12">
      <div class="card">
        <div class="card-body">
            <p>
            <strong><i class="fab fa-buffer"></i> LIBRARIES</strong>
            </p>
              <div class="list-group">
                <p>  
                {% for lib in libraries %}
                  {{ lib }} <br/>
                {% endfor %}                                       
                </p>
            </div>
          </div>
        </div>
      </div><!-- /.card -->
      </div>
      <!-- end row -->
      </div>
</section>
 <!-- ===========================end libraries ================================== -->
 <a id="files" class="anchor"></a>
<section class="content">
  <div class="container-fluid">
  <div class="row">
      <div class="col-lg-12">
      <div class="card">
        <div class="card-body">
            <p>
            <strong><i class="far fa-copy"></i> FILES</strong>
            </p>
              <div class="list-group">
                <p>  
                {% for file in files %}
                  {{ file}} <br/>
                {% endfor %}                                      
                </p>
            </div>
          </div>
        </div>
      </div><!-- /.card -->
      </div>
      <!-- end row -->
      </div>
</section>
 <!-- ===========================end files ================================== -->
<!-- end of contents -->
</div>
{% endblock %}
<!--end new UI-->
{% block extra_scripts %}
<!-- DataTables -->
<script src="{% static "adminlte/plugins/datatables/jquery.dataTables.min.js" %} "></script>
<script src="{% static "adminlte/plugins/datatables-bs4/dataTables.bootstrap4.min.js" %}"></script>
<script>
  $(function () {
    // Datatable
    $('table').DataTable({
      "paging": true,
      "lengthChange": false,
      "searching": true,
      "ordering": true,
      "info": true,
      "autoWidth": true,
      "responsive": true,
    });
  });
  // Navbar Active
    $(".nav-link").on("click", function() {
    $(".nav-link").removeClass("active");
    $(this).addClass("active");
  });
</script>
{% endblock %}

<|MERGE_RESOLUTION|>--- conflicted
+++ resolved
@@ -604,13 +604,8 @@
                   </p>
                   <p>
                     <a target="_blank" href="../ManifestView/?md5={{ md5 }}&amp;type={{ app_type }}&amp;bin=1" role="button" class="btn btn-primary"><i class="fa fa-eye"></i>  View AndroidManifest.xml</a>
-<<<<<<< HEAD
-                    <a href="../Java/?md5={{ md5 }}&amp;type={{ app_type }}" class="btn btn-info" role="button"><i class="fa fa-code"></i> View Java</a>
-                    <a href="../Smali/?md5={{ md5 }}&amp;type=smali" class="btn btn-info" role="button"><i class="fa fa-code"></i> View Smali</a>
-=======
                     <a href="../Java/?md5={{ md5 }}&amp;type={{ app_type }}" class="btn btn-info" role="button"><i class="fa fa-code"></i> View Source</a>
                     <a href="../Smali/?md5={{ md5 }}" class="btn btn-info" role="button"><i class="fa fa-code"></i> View Smali</a>
->>>>>>> a020e9ea
                     </p>
                     <p>
                     <a href="../generate_downloads/?hash={{ md5 }}&amp;file_type=java" class="btn btn-warning" role="button"> <i class="fa fa-download"></i> Download Java Code</a>
@@ -827,13 +822,8 @@
                     {{ details.metadata.description }}
                     </td>
                     <td>
-<<<<<<< HEAD
-                    {% for path in details|key:"path" %}
-                    <a href="../Java/?md5={{ md5 }}&amp;type={{ app_type }}&amp;file={{ path }}"> {{ path }}</a>
-=======
                      {% for file_path, lines in details.files.items %}
                     <a href="../ViewSource/?file={{ file_path }}&amp;md5={{ md5 }}&amp;type={{app_type}}&amp;lines={{ lines }}"> {{ file_path }}</a>
->>>>>>> a020e9ea
                     <br/>
                     {% endfor %}
                     </td>
@@ -1098,13 +1088,8 @@
                       {% if details.metadata.masvs %}</br> <strong>OWASP MASVS: </strong>{{ details.metadata.masvs }}{% endif %}
                   </td>
                   <td>
-<<<<<<< HEAD
-                  {% for path in details|key:"path" %}
-                   <a href="../Java/?md5={{ md5 }}&amp;type={{ app_type }}&amp;file={{ path }}"> {{ path }}</a>
-=======
                   {% for file_path, lines in details.files.items %}
                    <a href="../ViewSource/?file={{ file_path }}&amp;md5={{ md5 }}&amp;type={{app_type}}&amp;lines={{ lines}}"> {{ file_path }}</a>
->>>>>>> a020e9ea
                   <br/>
                   {% endfor %}
                   </td>
@@ -1392,7 +1377,7 @@
                         </td>
 
                        <td>
-                          <a href="../Java/?md5={{ md5 }}&amp;type={{ app_type }}&amp;file={{urldict|key:"path"}}">{{urldict|key:"path"}}</a>
+                          <a href="../ViewSource/?file={{urldict|key:"path"}}&amp;md5={{ md5}}&amp;type={{app_type}}">{{urldict|key:"path"}}</a>
                        </td>
                     </tr>
                   {% endfor %} 
@@ -1483,7 +1468,7 @@
                        {% endfor %}
                         </td>
                        <td>
-                          <a href="../Java/?md5={{ md5 }}&amp;type={{ app_type }}&amp;file={{email_dict|key:"path"}}">{{email_dict|key:"path"}}</a>
+                          <a href="../ViewSource/?file={{email_dict|key:"path"}}&amp;md5={{ md5}}&amp;type={{app_type}}">{{email_dict|key:"path"}}</a>
                        </td>
                     </tr>
                   {% endfor %} 
