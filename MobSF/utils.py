--- conflicted
+++ resolved
@@ -439,19 +439,6 @@
     """Get Device."""
     if os.getenv('ANALYZER_IDENTIFIER'):
         return os.getenv('ANALYZER_IDENTIFIER')
-<<<<<<< HEAD
-    else:
-        if settings.ANALYZER_IDENTIFIER:
-            return settings.ANALYZER_IDENTIFIER
-        else:
-            dev_id = ''
-            out = subprocess.check_output([get_adb(), 'devices']).splitlines()
-            if len(out) > 2:
-                dev_id = out[1].decode('utf-8').split('\t')[0]
-                return dev_id
-        logger.error('Cannot identify device id. Please set '
-                     'ANALYZER_IDENTIFIER in MobSF/settings.py')
-=======
     if settings.ANALYZER_IDENTIFIER:
         return settings.ANALYZER_IDENTIFIER
     else:
@@ -462,7 +449,6 @@
             return dev_id
     logger.error('Cannot identify device id. Please set '
                  'ANALYZER_IDENTIFIER in MobSF/settings.py')
->>>>>>> c7c9e61e
 
 
 def get_adb():
