--- conflicted
+++ resolved
@@ -1,180 +1,135 @@
-from django.conf.urls import url
-
-from DynamicAnalyzer.views.android import dynamic_analyzer as dz
-from DynamicAnalyzer.views.android import (
-    operations,
-    report,
-    tests_common,
-    tests_frida)
-
-from MobSF import utils
-from MobSF.views import home
-from MobSF.views.api import api_static_analysis as api_sz
-from MobSF.views.api import api_dynamic_analysis as api_dz
-
-from StaticAnalyzer import tests
-from StaticAnalyzer.views import shared_func
-from StaticAnalyzer.views.android import (
-    find,
-    generate_downloads,
-    manifest_view,
-    source_tree,
-    view_source,
-)
-from StaticAnalyzer.views.windows import windows
-from StaticAnalyzer.views.android import static_analyzer as android_sa
-from StaticAnalyzer.views.ios import static_analyzer as ios_sa
-from StaticAnalyzer.views.ios import view_source as io_view_source
-
-from . import settings
-
-<<<<<<< HEAD
-=======
-    # Static Analysis
-    # Android
-    url(r'^StaticAnalyzer/$', android_sa.static_analyzer),
-    url(r'^source_code/$', source_tree.run, name='tree_view'),
-    url(r'^view_file/$', view_source.run, name='view_source'),
-    url(r'^find/$', find.run, name='find_files'),
-    url(r'^generate_downloads/$', generate_downloads.run),
-    url(r'^ManifestView/$', manifest_view.run),
-    # IOS
-    url(r'^StaticAnalyzer_iOS/$', ios_sa.static_analyzer_ios),
-    url(r'^ViewFile/$', io_view_source.run),
-    # Windows
-    url(r'^StaticAnalyzer_Windows/$', windows.staticanalyzer_windows),
-    # Shared
-    url(r'^PDF/$', shared_func.pdf),
-    # App Compare
-    url(r'^compare/(?P<hash1>[0-9a-f]{32})/(?P<hash2>[0-9a-f]{32})/$',
-        shared_func.compare_apps),
->>>>>>> 1a9e799e
-
-urlpatterns = [
-    # REST API
-    # Static Analysis
-    url(r'^api/v1/upload$', api_sz.api_upload),
-    url(r'^api/v1/scan$', api_sz.api_scan),
-    url(r'^api/v1/delete_scan$', api_sz.api_delete_scan),
-    url(r'^api/v1/download_pdf$', api_sz.api_pdf_report),
-    url(r'^api/v1/report_json$', api_sz.api_json_report),
-    url(r'^api/v1/view_source$', api_sz.api_view_source),
-    url(r'^api/v1/scans$', api_sz.api_recent_scans),
-    url(r'^api/v1/compare$', api_sz.api_compare),
-    # Dynamic Analysis
-    url(r'^api/v1/dynamic/get_apps$', api_dz.api_get_apps),
-    url(r'^api/v1/dynamic/start_analysis$', api_dz.api_start_analysis),
-    url(r'^api/v1/dynamic/stop_analysis$', api_dz.api_stop_analysis),
-    url(r'^api/v1/dynamic/report_json$', api_dz.api_dynamic_report),
-    url(r'^api/v1/dynamic/view_source$', api_dz.api_dynamic_view_file),
-    # Android Specific
-    url(r'^api/v1/android/logcat$', api_dz.api_logcat),
-    url(r'^api/v1/android/mobsfy$', api_dz.api_mobsfy),
-    url(r'^api/v1/android/adb_command$', api_dz.api_adb_execute),
-    url(r'^api/v1/android/root_ca$', api_dz.api_root_ca),
-    url(r'^api/v1/android/activity$', api_dz.api_api_tester),
-    # Frida
-<<<<<<< HEAD
-    url(r'^api/v1/frida/instrument$', api_dz.api_instrument),
-    url(r'^api/v1/frida/api_monitor$', api_dz.api_api_monitor),
-    url(r'^api/v1/frida/logs$', api_dz.api_frida_logs),
-    url(r'^api/v1/frida/list_scripts$', api_dz.api_list_frida_scripts),
-    url(r'^api/v1/frida/get_script$', api_dz.api_get_script),
-]
-if settings.API_ONLY == '0':
-    urlpatterns.extend([
-        # General
-        url(r'^$', home.index, name='home'),
-        url(r'^upload/$', home.Upload.as_view),
-        url(r'^download/', home.download),
-        url(r'^about$', home.about, name='about'),
-        url(r'^api_docs$', home.api_docs, name='api_docs'),
-        url(r'^recent_scans/$', home.recent_scans, name='recent'),
-        url(r'^delete_scan/$', home.delete_scan),
-        url(r'^search$', home.search),
-        url(r'^error/$', home.error, name='error'),
-        url(r'^not_found/$', home.not_found),
-        url(r'^zip_format/$', home.zip_format),
-        url(r'^mac_only/$', home.mac_only),
-=======
-    url(r'^frida_instrument/$', tests_frida.instrument),
-    url(r'^live_api/$', tests_frida.live_api),
-    url(r'^frida_logs/$', tests_frida.frida_logs),
-    url(r'^list_frida_scripts/$', tests_frida.list_frida_scripts),
-    url(r'^get_script/$', tests_frida.get_script),
-
-
-    # Report
-    url(r'^dynamic_report/$', report.view_report),
-    url(r'^dynamic_view_file/$', report.view_file),
-
-    # REST API
-    url(r'^api/v1/upload$', rest_api.api_upload),
-    url(r'^api/v1/scan$', rest_api.api_scan),
-    url(r'^api/v1/delete_scan$', rest_api.api_delete_scan),
-    url(r'^api/v1/download_pdf$', rest_api.api_pdf_report),
-    url(r'^api/v1/report_json$', rest_api.api_json_report),
-    url(r'^api/v1/view_source$', rest_api.api_view_source,
-        name='api_view_source'),
-    url(r'^api/v1/scans$', rest_api.api_recent_scans),
-    url(r'^api/v1/compare$', rest_api.api_compare),
->>>>>>> 1a9e799e
-
-        # Static Analysis
-        # Android
-        url(r'^StaticAnalyzer/$', android_sa.static_analyzer),
-        url(r'^ViewSource/$', view_source.run),
-        url(r'^Smali/$', smali.run),
-        url(r'^Java/$', java.run),
-        url(r'^Find/$', find.run),
-        url(r'^generate_downloads/$', generate_downloads.run),
-        url(r'^ManifestView/$', manifest_view.run),
-        # IOS
-        url(r'^StaticAnalyzer_iOS/$', ios_sa.static_analyzer_ios),
-        url(r'^ViewFile/$', io_view_source.run),
-        # Windows
-        url(r'^StaticAnalyzer_Windows/$', windows.staticanalyzer_windows),
-        # Shared
-        url(r'^PDF/$', shared_func.pdf),
-        # App Compare
-        url(r'^compare/(?P<hash1>[0-9a-f]{32})/(?P<hash2>[0-9a-f]{32})/$',
-            shared_func.compare_apps),
-
-        # Dynamic Analysis
-        url(r'^dynamic_analysis/$',
-            dz.dynamic_analysis,
-            name='dynamic'),
-        url(r'^android_dynamic/(?P<checksum>[0-9a-f]{32})$',
-            dz.dynamic_analyzer,
-            name='dynamic_analyzer'),
-        url(r'^httptools$',
-            dz.httptools_start,
-            name='httptools'),
-        url(r'^logcat/$', dz.logcat),
-        # Android Operations
-        url(r'^mobsfy/$', operations.mobsfy),
-        url(r'^screenshot/$', operations.take_screenshot),
-        url(r'^execute_adb/$', operations.execute_adb),
-        url(r'^screen_cast/$', operations.screen_cast),
-        url(r'^touch_events/$', operations.touch),
-        url(r'^get_component/$', operations.get_component),
-        url(r'^mobsf_ca/$', operations.mobsf_ca),
-        # Dynamic Tests
-        url(r'^activity_tester/$', tests_common.activity_tester),
-        url(r'^download_data/$', tests_common.download_data),
-        url(r'^collect_logs/$', tests_common.collect_logs),
-        # Frida
-        url(r'^frida_instrument/$', tests_frida.instrument),
-        url(r'^live_api/$', tests_frida.live_api),
-        url(r'^frida_logs/$', tests_frida.frida_logs),
-        url(r'^list_frida_scripts/$', tests_frida.list_frida_scripts),
-        url(r'^get_script/$', tests_frida.get_script),
-        # Report
-        url(r'^dynamic_report/(?P<checksum>[0-9a-f]{32})$',
-            report.view_report),
-        url(r'^dynamic_view_file/$', report.view_file),
-        # Test
-        url(r'^tests/$', tests.start_test),
-    ])
-
-utils.print_version()
+from django.conf.urls import url
+
+from DynamicAnalyzer.views.android import dynamic_analyzer as dz
+from DynamicAnalyzer.views.android import (
+    operations,
+    report,
+    tests_common,
+    tests_frida)
+
+from MobSF import utils
+from MobSF.views import home
+from MobSF.views.api import api_static_analysis as api_sz
+from MobSF.views.api import api_dynamic_analysis as api_dz
+
+from StaticAnalyzer import tests
+from StaticAnalyzer.views import shared_func
+from StaticAnalyzer.views.android import (
+    find,
+    generate_downloads,
+    manifest_view,
+    source_tree,
+    view_source,
+)
+from StaticAnalyzer.views.windows import windows
+from StaticAnalyzer.views.android import static_analyzer as android_sa
+from StaticAnalyzer.views.ios import static_analyzer as ios_sa
+from StaticAnalyzer.views.ios import view_source as io_view_source
+
+from . import settings
+
+
+urlpatterns = [
+    # REST API
+    # Static Analysis
+    url(r'^api/v1/upload$', api_sz.api_upload),
+    url(r'^api/v1/scan$', api_sz.api_scan),
+    url(r'^api/v1/delete_scan$', api_sz.api_delete_scan),
+    url(r'^api/v1/download_pdf$', api_sz.api_pdf_report),
+    url(r'^api/v1/report_json$', api_sz.api_json_report),
+    url(r'^api/v1/view_source$', api_sz.api_view_source,
+        name='api_view_source'),
+    url(r'^api/v1/scans$', api_sz.api_recent_scans),
+    url(r'^api/v1/compare$', api_sz.api_compare),
+    # Dynamic Analysis
+    url(r'^api/v1/dynamic/get_apps$', api_dz.api_get_apps),
+    url(r'^api/v1/dynamic/start_analysis$', api_dz.api_start_analysis),
+    url(r'^api/v1/dynamic/stop_analysis$', api_dz.api_stop_analysis),
+    url(r'^api/v1/dynamic/report_json$', api_dz.api_dynamic_report),
+    url(r'^api/v1/dynamic/view_source$', api_dz.api_dynamic_view_file),
+    # Android Specific
+    url(r'^api/v1/android/logcat$', api_dz.api_logcat),
+    url(r'^api/v1/android/mobsfy$', api_dz.api_mobsfy),
+    url(r'^api/v1/android/adb_command$', api_dz.api_adb_execute),
+    url(r'^api/v1/android/root_ca$', api_dz.api_root_ca),
+    url(r'^api/v1/android/activity$', api_dz.api_api_tester),
+    # Frida
+    url(r'^api/v1/frida/instrument$', api_dz.api_instrument),
+    url(r'^api/v1/frida/api_monitor$', api_dz.api_api_monitor),
+    url(r'^api/v1/frida/logs$', api_dz.api_frida_logs),
+    url(r'^api/v1/frida/list_scripts$', api_dz.api_list_frida_scripts),
+    url(r'^api/v1/frida/get_script$', api_dz.api_get_script),
+]
+if settings.API_ONLY == '0':
+    urlpatterns.extend([
+        # General
+        url(r'^$', home.index, name='home'),
+        url(r'^upload/$', home.Upload.as_view),
+        url(r'^download/', home.download),
+        url(r'^about$', home.about, name='about'),
+        url(r'^api_docs$', home.api_docs, name='api_docs'),
+        url(r'^recent_scans/$', home.recent_scans, name='recent'),
+        url(r'^delete_scan/$', home.delete_scan),
+        url(r'^search$', home.search),
+        url(r'^error/$', home.error, name='error'),
+        url(r'^not_found/$', home.not_found),
+        url(r'^zip_format/$', home.zip_format),
+        url(r'^mac_only/$', home.mac_only),
+
+        # Static Analysis
+        # Android
+        url(r'^StaticAnalyzer/$', android_sa.static_analyzer),
+        url(r'^source_code/$', source_tree.run, name='tree_view'),
+        url(r'^view_file/$', view_source.run, name='view_source'),
+        url(r'^find/$', find.run, name='find_files'),
+        url(r'^generate_downloads/$', generate_downloads.run),
+        url(r'^ManifestView/$', manifest_view.run),
+        # IOS
+        url(r'^StaticAnalyzer_iOS/$', ios_sa.static_analyzer_ios),
+        url(r'^ViewFile/$', io_view_source.run),
+        # Windows
+        url(r'^StaticAnalyzer_Windows/$', windows.staticanalyzer_windows),
+        # Shared
+        url(r'^PDF/$', shared_func.pdf),
+        # App Compare
+        url(r'^compare/(?P<hash1>[0-9a-f]{32})/(?P<hash2>[0-9a-f]{32})/$',
+            shared_func.compare_apps),
+
+        # Dynamic Analysis
+        url(r'^dynamic_analysis/$',
+            dz.dynamic_analysis,
+            name='dynamic'),
+        url(r'^android_dynamic/(?P<checksum>[0-9a-f]{32})$',
+            dz.dynamic_analyzer,
+            name='dynamic_analyzer'),
+        url(r'^httptools$',
+            dz.httptools_start,
+            name='httptools'),
+        url(r'^logcat/$', dz.logcat),
+        # Android Operations
+        url(r'^mobsfy/$', operations.mobsfy),
+        url(r'^screenshot/$', operations.take_screenshot),
+        url(r'^execute_adb/$', operations.execute_adb),
+        url(r'^screen_cast/$', operations.screen_cast),
+        url(r'^touch_events/$', operations.touch),
+        url(r'^get_component/$', operations.get_component),
+        url(r'^mobsf_ca/$', operations.mobsf_ca),
+        # Dynamic Tests
+        url(r'^activity_tester/$', tests_common.activity_tester),
+        url(r'^download_data/$', tests_common.download_data),
+        url(r'^collect_logs/$', tests_common.collect_logs),
+        # Frida
+        url(r'^frida_instrument/$', tests_frida.instrument),
+        url(r'^live_api/$', tests_frida.live_api),
+        url(r'^frida_logs/$', tests_frida.frida_logs),
+        url(r'^list_frida_scripts/$', tests_frida.list_frida_scripts),
+        url(r'^get_script/$', tests_frida.get_script),
+        # Report
+        url(r'^dynamic_report/(?P<checksum>[0-9a-f]{32})$',
+            report.view_report),
+        url(r'^dynamic_view_file/$', report.view_file),
+        # Test
+        url(r'^tests/$', tests.start_test),
+    ])
+
+utils.print_version()