"""
Django settings for MobSF project.

For more information on this file, see
https://docs.djangoproject.com/en/dev/topics/settings/

For the full list of settings and their values, see
https://docs.djangoproject.com/en/dev/ref/settings/
"""

# Build paths inside the project like this: os.path.join(BASE_DIR, ...)
import os,platform
import java, vbox
BASE_DIR = os.path.dirname(os.path.dirname(os.path.abspath(__file__)))


# Quick-start development settings - unsuitable for production
# See https://docs.djangoproject.com/en/dev/howto/deployment/checklist/

# SECURITY WARNING: keep the secret key used in production secret!
SECRET_KEY = '#r$=rg*lit&!4nukg++@%k+n9#6fhkv_*a6)2t$n1b=*wpvptl'

# SECURITY WARNING: don't run with debug turned on in production!
# ^ This is fine Do not turn it off untill MobSF framework moves from Beta to Stable
DEBUG = True

TEMPLATE_DEBUG = True

ALLOWED_HOSTS = []


# Application definition

INSTALLED_APPS = (
    #'django.contrib.admin',
    'django.contrib.auth',
    'django.contrib.contenttypes',
    'django.contrib.sessions',
    'django.contrib.messages',
    'django.contrib.staticfiles',
    'StaticAnalyzer',
    'DynamicAnalyzer',
    'MobSF',
    'APITester',
)

MIDDLEWARE_CLASSES = (
    'django.contrib.sessions.middleware.SessionMiddleware',
    'django.middleware.common.CommonMiddleware',
    'django.middleware.csrf.CsrfViewMiddleware',
    'django.contrib.auth.middleware.AuthenticationMiddleware',
    'django.contrib.auth.middleware.SessionAuthenticationMiddleware',
    'django.contrib.messages.middleware.MessageMiddleware',
    'django.middleware.clickjacking.XFrameOptionsMiddleware',
    'django.middleware.security.SecurityMiddleware',
)

ROOT_URLCONF = 'MobSF.urls'

WSGI_APPLICATION = 'MobSF.wsgi.application'


# Internationalization
# https://docs.djangoproject.com/en/dev/topics/i18n/

LANGUAGE_CODE = 'en-us'
TIME_ZONE = 'UTC'
USE_I18N = True
USE_L10N = True
USE_TZ = True
MEDIA_ROOT = os.path.join(BASE_DIR, 'uploads')
MEDIA_URL = '/uploads/'
TEMPLATE_DIRS = (
    os.path.join(BASE_DIR,'templates'),
    )
STATICFILES_DIRS = (
  os.path.join(BASE_DIR, 'static/'),
)
# Static files (CSS, JavaScript, Images)
# https://docs.djangoproject.com/en/dev/howto/static-files/
STATIC_URL = '/static/'

# DO NOT EDIT ANYTHING ABOVE THIS
#xxxxxxxxxxxxxxxxxxxxxxxxxxxxxxxxxxxxxxxxxxxx
#Logs Directory
LOG_DIR=os.path.join(BASE_DIR,'logs/')
#Static Directory
STATIC_DIR=os.path.join(BASE_DIR,'static/')
#Download Directory
DWD_DIR=os.path.join(STATIC_DIR, 'downloads/')
#Upload Directory
UPLD_DIR=os.path.join(BASE_DIR,'uploads/')
#Database Directory
DB_DIR = os.path.join(BASE_DIR, 'db.sqlite3')

# Database
# https://docs.djangoproject.com/en/dev/ref/settings/#databases
DATABASES = {
    'default': {
        'ENGINE': 'django.db.backends.sqlite3',
        'NAME': DB_DIR,
    }
}

#==========DECOMPILER SETTINGS===============
DECOMPILER = "jd-core" 

#Two Decompilers are available 
#1. jd-core
#2. cfr
#============================================

#============JAVA SETTINGS=================== 
if platform.system()=="Windows":
    JAVA_PATH=java.FindJava()
    #JAVA_PATH='C:/Program Files/Java/jdk1.7.0_17/bin/'  # Use "/" instead of "\" for the path and the path should end with a "/".
    VBOX='C:\Program Files\Oracle\VirtualBox\VBoxManage.exe' #Path to VBoxManage.exe
else:
    #For OSX and Linux
    #JAVA_PATH='/usr/bin/'
    JAVA_PATH=java.FindJava()
<<<<<<< HEAD
    VBOX='/usr/bin/VBoxManage'
#==============================================
=======
    VBOX=vbox.FindVbox() #Path to VBoxManage in Linux/OSX
>>>>>>> e0aa0d1a

#================VM SETTINGS ==================
#VBoxManage showhdinfo "MobSF_VM_0.1-disk3.vdi"
#VM UUID
UUID='d2736249-7394-4dc6-8d6e-154aa99460b0'
#Snapshot UUID
SUUID='957de995-41c6-4f50-b260-73c530165ab6'
#VM/Device IP
VM_IP='192.168.56.101'
#=============================================

#================HOST/PROXY SETTINGS ===========
PROXY_IP='192.168.56.1' #Host/Server/Proxy IP
PORT=1337 #Proxy Port

SCREEN_IP = PROXY_IP #ScreenCast IP
SCREEN_PORT = 9339 #ScreenCast Port
#===============================================

#===============MobSF Cloud Settings============

CLOUD_SERVER = 'http://opensecurity.in:8080'
#This server validates SSRF and XXE during Web API Testing
#See the source code of the cloud server from APITester/cloud/cloud_server.py
#You can also host the cloud server. Host it on a public IP and point CLOUD_SERVER to that IP.

#===============================================

#===============UPSTREAM PROXY==================
#If you are behind any Proxy
UPSTREAM_PROXY_IP = None
UPSTREAM_PROXY_PORT =None
UPSTREAM_PROXY_USERNAME = None
UPSTREAM_PROXY_PASSWORD = None
#===============================================

#=========Path Traversal - API Testing==========
CHECK_FILE = "/etc/passwd"
RESPONSE_REGEX = "root:|nobody:"
#===============================================
#=========Rate Limit Check - API Testing========
RATE_REGISTER = 20
RATE_LOGIN = 10
#===============================================<|MERGE_RESOLUTION|>--- conflicted
+++ resolved
@@ -119,12 +119,7 @@
     #For OSX and Linux
     #JAVA_PATH='/usr/bin/'
     JAVA_PATH=java.FindJava()
-<<<<<<< HEAD
-    VBOX='/usr/bin/VBoxManage'
-#==============================================
-=======
     VBOX=vbox.FindVbox() #Path to VBoxManage in Linux/OSX
->>>>>>> e0aa0d1a
 
 #================VM SETTINGS ==================
 #VBoxManage showhdinfo "MobSF_VM_0.1-disk3.vdi"
