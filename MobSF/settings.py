"""
Django settings for MobSF project.

For more information on this file, see
https://docs.djangoproject.com/en/dev/topics/settings/

For the full list of settings and their values, see
https://docs.djangoproject.com/en/dev/ref/settings/
"""

import os
import imp
import utils
import platform

import install.windows.setup as windows_setup

#!!!!!!!!!!!!!!!!!!!!!!!!!!!!!!!!!!!!!!!!!!!!!!
#       MOBSF FRAMEWORK CONFIGURATIONS
#!!!!!!!!!!!!!!!!!!!!!!!!!!!!!!!!!!!!!!!!!!!!!!

BASE_DIR = os.path.dirname(os.path.dirname(os.path.abspath(__file__)))
#==============================================

MOBSF_VER = "v0.9.2.1 Beta"
BANNER = """
  __  __       _    ____  _____          ___   ___   ____
 |  \/  | ___ | |__/ ___||  ___| __   __/ _ \ / _ \ |___ \
 | |\/| |/ _ \| '_ \___ \| |_    \ \ / / | | | (_) |  __) |
 | |  | | (_) | |_) |__) |  _|    \ V /| |_| |\__, | / __/
 |_|  |_|\___/|_.__/____/|_|       \_/  \___(_) /_(_)_____|
"""
utils.printMobSFverison(MOBSF_VER, BANNER)
#==============================================

#==========MobSF Home Directory=================
USE_HOME = False

# True : All Uploads/Downloads will be stored in user's home directory
# False : All Uploads/Downloads will be stored in MobSF root directory
# If you need multiple users to share the scan results set this to False
#===============================================

MobSF_HOME = utils.getMobSFHome(USE_HOME)
# Logs Directory
LOG_DIR = os.path.join(MobSF_HOME, 'logs/')
# Download Directory
DWD_DIR = os.path.join(MobSF_HOME, 'downloads/')
# Screenshot Directory
SCREEN_DIR = os.path.join(MobSF_HOME, 'downloads/screen/')
# Upload Directory
UPLD_DIR = os.path.join(MobSF_HOME, 'uploads/')
# Database Directory
DB_DIR = os.path.join(MobSF_HOME, 'db.sqlite3')

# Database
# https://docs.djangoproject.com/en/dev/ref/settings/#databases
DATABASES = {
    'default': {
        'ENGINE': 'django.db.backends.sqlite3',
        'NAME': DB_DIR,
    }
}
#===============================================

#==========LOAD CONFIG FROM MobSF HOME==========
try:
    # Update Config from MobSF Home Directory
    if USE_HOME:
        USER_CONFIG = os.path.join(MobSF_HOME, 'config.py')
        sett = imp.load_source('user_settings', USER_CONFIG)
        locals().update(
            {k: v for k, v in sett.__dict__.items() if not k.startswith("__")})
        CONFIG_HOME = True
    else:
        CONFIG_HOME = False
except:
    utils.PrintException("[ERROR] Parsing Config")
    CONFIG_HOME = False
#===============================================

#=============ALLOWED EXTENSIONS================
ALLOWED_EXTENSIONS = {
    ".txt": "text/plain",
    ".png": "image/png",
    ".zip": "application/zip",
    ".tar": "application/x-tar"
}
#===============================================

#=============ALLOWED MIMETYPES=================

APK_MIME = [
    'application/octet-stream',
    'application/vnd.android.package-archive',
    'application/x-zip-compressed',
    'binary/octet-stream',
]
IPA_MIME = [
    'application/octet-stream',
    'application/x-itunes-ipa',
    'application/x-zip-compressed',
    'binary/octet-stream',
]
ZIP_MIME = [
    'application/zip',
    'application/octet-stream',
    'application/x-zip-compressed',
    'binary/octet-stream',
]
APPX_MIME = [
    'application/octet-stream',
    'application/vns.ms-appx',
    'application/x-zip-compressed'
]

#===============================================

#=====MOBSF SECRET GENERATION AND MIGRATION=====
# Based on https://gist.github.com/ndarville/3452907#file-secret-key-gen-py
try:
    SECRET_KEY
except NameError:
    SECRET_FILE = os.path.join(MobSF_HOME, "secret")
    try:
        SECRET_KEY = open(SECRET_FILE).read().strip()
    except IOError:
        try:
            SECRET_KEY = utils.genRandom()
            secret = file(SECRET_FILE, 'w')
            secret.write(SECRET_KEY)
            secret.close()
            utils.Migrate(BASE_DIR)
        except IOError:
            Exception('Please create a %s file with random characters \
            to generate your secret key!' % SECRET_FILE)
#=============================================

#============DJANGO SETTINGS =================

# SECURITY WARNING: don't run with debug turned on in production!
# ^ This is fine Do not turn it off until MobSF moves from Beta to Stable

DEBUG = True
ALLOWED_HOSTS = []
# Application definition
INSTALLED_APPS = (
    #'django.contrib.admin',
    'django.contrib.auth',
    'django.contrib.contenttypes',
    'django.contrib.sessions',
    'django.contrib.messages',
    'django.contrib.staticfiles',
    'StaticAnalyzer',
    'DynamicAnalyzer',
    'MobSF',
    'APITester',
    'MalwareAnalyzer',
)
MIDDLEWARE_CLASSES = (
    'django.contrib.sessions.middleware.SessionMiddleware',
    'django.middleware.common.CommonMiddleware',
    'django.middleware.csrf.CsrfViewMiddleware',
    'django.contrib.auth.middleware.AuthenticationMiddleware',
    'django.contrib.auth.middleware.SessionAuthenticationMiddleware',
    'django.contrib.messages.middleware.MessageMiddleware',
    'django.middleware.clickjacking.XFrameOptionsMiddleware',
    'django.middleware.security.SecurityMiddleware',
)
ROOT_URLCONF = 'MobSF.urls'
WSGI_APPLICATION = 'MobSF.wsgi.application'
# Internationalization
# https://docs.djangoproject.com/en/dev/topics/i18n/
LANGUAGE_CODE = 'en-us'
TIME_ZONE = 'UTC'
USE_I18N = True
USE_L10N = True
USE_TZ = True
MEDIA_ROOT = os.path.join(BASE_DIR, 'uploads')
MEDIA_URL = '/uploads/'
TEMPLATES = [
    {
        'BACKEND': 'django.template.backends.django.DjangoTemplates',
        'APP_DIRS': True,
        'DIRS':
            [
                os.path.join(BASE_DIR, 'templates')
            ],
        'OPTIONS':
            {
                'debug': True,
            }
    },
]
STATICFILES_DIRS = (
    os.path.join(BASE_DIR, 'static/'),
)
# Static files (CSS, JavaScript, Images)
# https://docs.djangoproject.com/en/dev/howto/static-files/
STATIC_URL = '/static/'

#===============================================
if CONFIG_HOME:
    print "[INFO] Loading User config from: " + USER_CONFIG
else:
    '''
    IMPORTANT
    If 'USE_HOME' is set to True, then below user configuration settings are not considered.
    The user configuration will be loaded from config.py in MobSF Home directory.
    '''
    #^CONFIG-START^: Do not edit this line
    #!!!!!!!!!!!!!!!!!!!!!!!!!!!!!!!!!!!!!!!!!!!!!!
    #          MOBSF USER CONFIGURATIONS
    #!!!!!!!!!!!!!!!!!!!!!!!!!!!!!!!!!!!!!!!!!!!!!!

    #==========SKIP CLASSES==========================

    SKIP_CLASSES = [
        'android/support/', 'com/google/', 'android/content/',
        'com/android/', 'com/facebook/', 'com/twitter/',
        'twitter4j/', 'org/apache/', 'com/squareup/okhttp/',
        'oauth/signpost/', 'org/chromium/'
        ]

    #==============3rd Party Tools=================
    '''
    If you want to use a different version of 3rd party tools used by MobSF.
    You can do that by specifying the path here. If specified, MobSF will run
    the tool from this location.
    '''

    # Android 3P Tools
    DEX2JAR_BINARY = ""
    BACKSMALI_BINARY = ""
    AXMLPRINTER_BINARY = ""
    CFR_DECOMPILER_BINARY = ""
    JD_CORE_DECOMPILER_BINARY = ""
    PROCYON_DECOMPILER_BINARY = ""
    ADB_BINARY = ""
    ENJARIFY_DIRECTORY = ""

    # iOS 3P Tools
    OTOOL_BINARY = ""
    CLASSDUMPZ_BINARY = ""

    # COMMON
    JAVA_DIRECTORY = ""
    VBOXMANAGE_BINARY = ""

    '''
    Examples:
    JAVA_DIRECTORY = "C:/Program Files/Java/jdk1.7.0_17/bin/"
    JAVA_DIRECTORY = "/usr/bin/"
    DEX2JAR_BINARY = "/Users/ajin/dex2jar/d2j_invoke.sh"
    ENJARIFY_DIRECTORY = "D:/enjarify/"
    VBOXMANAGE_BINARY = "/usr/bin/VBoxManage"
    CFR_DECOMPILER_BINARY = "/home/ajin/tools/cfr.jar"
    '''
    #===============================================

    #==============RESPONSE VALIDATION==============
    XXE_VALIDATE_STRING = "m0bsfxx3"
    #===============================================

    #=========Path Traversal - API Testing==========
    CHECK_FILE = "/etc/passwd"
    RESPONSE_REGEX = "root:|nobody:"
    #===============================================

    #=========Rate Limit Check - API Testing========
    RATE_REGISTER = 20
    RATE_LOGIN = 20
    #===============================================

    #===============MobSF Cloud Settings============
    CLOUD_SERVER = 'http://opensecurity.in:8080'
    '''
    This server validates SSRF and XXE during Web API Testing
    See the source code of the cloud server from APITester/cloud/cloud_server.py
    You can also host the cloud server. Host it on a public IP and point CLOUD_SERVER to that IP.
    '''

    #===============DEVICE SETTINGS=================
    REAL_DEVICE = False
    DEVICE_IP = '192.168.1.18'
    DEVICE_ADB_PORT = 5555
    DEVICE_TIMEOUT = 300
    #===============================================
    #================VM SETTINGS ===================

    # VM UUID
    UUID = '408e1874-759f-4417-9453-53ef21dc2ade'
    # Snapshot UUID
    SUUID = '5c9deb28-def6-49c0-9233-b5e03edd85c6'
    # IP of the MobSF VM
    VM_IP = '192.168.56.101'
    VM_ADB_PORT = 5555
    VM_TIMEOUT = 100
    #==============================================
    #================HOST/PROXY SETTINGS ==========

    PROXY_IP = '192.168.56.1'  # Host/Server/Proxy IP
    PORT = 1337  # Proxy Port
    ROOT_CA = '0025aabb.0'
    SCREEN_IP = PROXY_IP  # ScreenCast IP
    SCREEN_PORT = 9339  # ScreenCast Port

    #==============================================

    #========UPSTREAM PROXY SETTINGS ==============
    # If you are behind a Proxy
    UPSTREAM_PROXY_IP = None
    UPSTREAM_PROXY_PORT = None
    UPSTREAM_PROXY_USERNAME = None
    UPSTREAM_PROXY_PASSWORD = None
    #==============================================

    #==========DECOMPILER SETTINGS=================

    DECOMPILER = "jd-core"

    # Two Decompilers are available
    # 1. jd-core
    # 2. cfr
    # 3. procyon

    #==============================================

    #==========Dex to Jar Converter================
    JAR_CONVERTER = "d2j"

    # Two Dex to Jar converters are available
    # 1. d2j
    # 2. enjarify

    '''
    enjarify requires python3. Install Python 3 and add the path to environment variable
    PATH or provide the Python 3 path to "PYTHON3_PATH" variable in settings.py
    ex: PYTHON3_PATH = "C:/Users/Ajin/AppData/Local/Programs/Python/Python35-32/"
    '''
    PYTHON3_PATH = ""
    #==============================================
    #^CONFIG-END^: Do not edit this line

    #================WINDOWS-Analysis-Settings ===================
    # Get the OS MobSF is currently running on
    CURRENT_PLATFROM = platform.system()

    # Configure the params here if you are not on windows
    # Private key if rpc server is needed
    WINDOWS_VM_SECRET = 'MobSF/windows_vm_priv_key.asc'
    #IP and Port of the MobSF Windows VM

<<<<<<< HEAD
    WINDOWS_VM_IP =  None  # eg. '127.0.0.1'; None = disabled
=======
    WINDOWS_VM_IP = None  # eg. '127.0.0.1'; None = disabled
>>>>>>> 04c5ddce
    WINDOWS_VM_PORT = '8000'

    # Configure here if you are on windows
    # Path to lock-file (so setup is only run once)
    PATH_TO_LOCK_FILE = os.path.join(MobSF_HOME, "setup_done.txt")
    if (os.path.isfile(PATH_TO_LOCK_FILE) is False) and CURRENT_PLATFROM == 'Windows':
        print "[INFO] Running first time setup for windows."
        # Setup is to-be-executed
        if CONFIG_HOME:
            windows_setup.install_locally(MobSF_HOME, user_config=USER_CONFIG)
        else:
            windows_setup.install_locally(MobSF_HOME)
    #==============================================

#The below code should be loaded last.
#============JAVA SETTINGS======================
JAVA_PATH = utils.FindJava()
#===============================================

#================VirtualBox Settings============
VBOX = utils.FindVbox()
#===============================================<|MERGE_RESOLUTION|>--- conflicted
+++ resolved
@@ -351,11 +351,7 @@
     WINDOWS_VM_SECRET = 'MobSF/windows_vm_priv_key.asc'
     #IP and Port of the MobSF Windows VM
 
-<<<<<<< HEAD
-    WINDOWS_VM_IP =  None  # eg. '127.0.0.1'; None = disabled
-=======
     WINDOWS_VM_IP = None  # eg. '127.0.0.1'; None = disabled
->>>>>>> 04c5ddce
     WINDOWS_VM_PORT = '8000'
 
     # Configure here if you are on windows
